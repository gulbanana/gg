--- conflicted
+++ resolved
@@ -1,202 +1,132 @@
-//! Worker per window, owning repo data (jj-lib is not thread-safe)
-//! The worker thread is a state machine, running different handle functions based on loaded data
-
-use std::{
-    path::PathBuf,
-    sync::mpsc::{Receiver, Sender},
-};
-
-use anyhow::{anyhow, Context, Result};
-
-use crate::gui_util::{WorkerSession, WorkspaceSession};
-use crate::messages;
-
-mod mutations;
-mod queries;
-
-#[derive(Debug)]
-pub enum SessionEvent {
-    #[allow(dead_code)]
-    EndSession,
-    OpenWorkspace {
-        tx: Sender<Result<messages::RepoConfig>>,
-        cwd: Option<PathBuf>,
-    },
-    QueryLog {
-        tx: Sender<Result<messages::LogPage>>,
-        query: String,
-    },
-    QueryLogNextPage {
-        tx: Sender<Result<messages::LogPage>>,
-    },
-    QueryRevision {
-        tx: Sender<Result<messages::RevDetail>>,
-        rev: String,
-    },
-    DescribeRevision {
-        tx: Sender<messages::MutationResult>,
-        mutation: messages::DescribeRevision,
-    },
-}
-
-pub trait Session {
-    type Transition;
-    fn handle_events(self, rx: &Receiver<SessionEvent>) -> Result<Self::Transition>;
-}
-
-impl Session for WorkerSession {
-    type Transition = ();
-
-    fn handle_events(mut self, rx: &Receiver<SessionEvent>) -> Result<()> {
-        loop {
-            match rx.recv() {
-                Ok(SessionEvent::EndSession) => return Ok(()),
-                Ok(SessionEvent::OpenWorkspace { mut tx, mut cwd }) => loop {
-                    let resolved_cwd = &cwd
-                        .clone()
-                        .unwrap_or_else(|| std::env::current_dir().unwrap());
-
-                    let ws = match self.load_directory(resolved_cwd) {
-                        Ok(ws) => ws,
-                        Err(err) => {
-                            tx.send(Ok(messages::RepoConfig::NoWorkspace {
-                                absolute_path: resolved_cwd.into(),
-                                error: format!("{err:#}"),
-                            }))?;
-                            break;
-                        }
-                    };
-
-<<<<<<< HEAD
-                    tx.send(Ok(ws.format_config()))?;
-=======
-                    tx.send(Ok(op.format_config(&ws, self.latest_query.clone())))?;
->>>>>>> cabee3fb
-
-                    match ws.handle_events(rx).context("WorkspaceSession")? {
-                        WorkspaceResult::Reopen(new_tx, new_cwd) => (tx, cwd) = (new_tx, new_cwd),
-                        WorkspaceResult::SessionComplete => return Ok(()),
-                    }
-                },
-                Ok(_) => {
-                    return Err(anyhow::anyhow!(
-                        "A repo must be loaded before any other operations"
-                    ))
-                }
-                Err(err) => return Err(anyhow!(err)),
-            };
-        }
-    }
-}
-
-pub enum WorkspaceResult {
-    Reopen(Sender<Result<messages::RepoConfig>>, Option<PathBuf>),
-    SessionComplete,
-}
-
-impl Session for WorkspaceSession<'_> {
-    type Transition = WorkspaceResult;
-
-    fn handle_events(mut self, rx: &Receiver<SessionEvent>) -> Result<WorkspaceResult> {
-        let mut current_query: Option<queries::LogQuery> = None;
-
-        loop {
-            match rx.recv() {
-                Ok(SessionEvent::EndSession) => return Ok(WorkspaceResult::SessionComplete),
-                Ok(SessionEvent::OpenWorkspace { tx, cwd }) => {
-                    return Ok(WorkspaceResult::Reopen(tx, cwd));
-                }
-                Ok(SessionEvent::QueryLog {
-<<<<<<< HEAD
-                    tx,
-                    query: revset_string,
-                }) => {
-                    let query = current_query.insert(queries::LogQuery::new(revset_string.clone()));
-                    let page = query.get_page(&self)?;
-                    tx.send(Ok(page))?;
-
-                    self.session.latest_query = Some(revset_string);
-=======
-                    mut tx,
-                    query: mut revset_string,
-                }) => loop {
-                    let revset: Box<dyn Revset> = op
-                        .evaluate_revset(&revset_string)
-                        .context("evaluate revset")?;
-                    self.latest_query = Some(revset_string);
-                    let mut query = queries::LogQuery::new(&*revset);
-                    let first_page = query.get(&op)?;
-                    let incomplete = first_page.has_more;
-                    tx.send(Ok(first_page))?;
-
-                    if incomplete {
-                        match Self::with_query(rx, session, &op, &mut query)
-                            .context("state_query")?
-                        {
-                            QueryResult::Workspace(r) => return Ok(r),
-                            QueryResult::Requery(new_tx, new_revset_string) => {
-                                (tx, revset_string) = (new_tx, new_revset_string)
-                            }
-                            QueryResult::QueryComplete => break,
-                        };
-                    } else {
-                        break;
-                    }
-                },
-                Ok(SessionEvent::QueryLogNextPage { tx: _tx }) => {
-                    return Err(anyhow!("No log query is in progress"))
-                }
-                Ok(SessionEvent::QueryRevision { tx, rev: rev_id }) => {
-                    tx.send(queries::query_revision(session, op, &rev_id))?
-                }
-                Ok(SessionEvent::DescribeRevision { tx, mutation }) => {
-                    tx.send(mutations::describe_revision(session, op, mutation)?)?
-                }
-                Err(err) => return Err(anyhow!(err)),
-            };
-        }
-    }
-
-    fn with_query(
-        rx: &Receiver<SessionEvent>,
-        ws: &WorkspaceSession,
-        op: &SessionOperation,
-        query: &mut queries::LogQuery,
-    ) -> Result<QueryResult> {
-        loop {
-            match rx.recv() {
-                Ok(SessionEvent::EndSession) => {
-                    return Ok(QueryResult::Workspace(WorkspaceResult::SessionComplete));
-                }
-                Ok(SessionEvent::OpenWorkspace { tx, cwd }) => {
-                    return Ok(QueryResult::Workspace(WorkspaceResult::Reopen(tx, cwd)));
-                }
-                Ok(SessionEvent::QueryLog { tx, query }) => {
-                    return Ok(QueryResult::Requery(tx, query));
->>>>>>> cabee3fb
-                }
-                Ok(SessionEvent::QueryLogNextPage { tx }) => match current_query {
-                    None => tx.send(Err(anyhow!("No log query is in progress")))?,
-                    Some(ref mut query) => {
-                        let page = query.get_page(&self)?;
-                        tx.send(Ok(page))?;
-                    }
-                },
-                Ok(SessionEvent::QueryRevision { tx, rev: rev_id }) => {
-<<<<<<< HEAD
-                    tx.send(queries::query_revision(&self, &rev_id))?
-                }
-                Ok(SessionEvent::DescribeRevision { tx, mutation }) => {
-                    tx.send(mutations::describe_revision(&mut self, mutation))?
-=======
-                    tx.send(queries::query_revision(ws, &op, &rev_id))?
-                }
-                Ok(SessionEvent::DescribeRevision { tx, mutation }) => {
-                    tx.send(mutations::describe_revision(ws, &op, mutation)?)?
->>>>>>> cabee3fb
-                }
-                Err(err) => return Err(anyhow!(err)),
-            };
-        }
-    }
-}
+//! Worker per window, owning repo data (jj-lib is not thread-safe)
+//! The worker thread is a state machine, running different handle functions based on loaded data
+
+use std::{
+    path::PathBuf,
+    sync::mpsc::{Receiver, Sender},
+};
+
+use anyhow::{anyhow, Context, Result};
+
+use crate::gui_util::{WorkerSession, WorkspaceSession};
+use crate::messages;
+
+mod mutations;
+mod queries;
+
+#[derive(Debug)]
+pub enum SessionEvent {
+    #[allow(dead_code)]
+    EndSession,
+    OpenWorkspace {
+        tx: Sender<Result<messages::RepoConfig>>,
+        cwd: Option<PathBuf>,
+    },
+    QueryLog {
+        tx: Sender<Result<messages::LogPage>>,
+        query: String,
+    },
+    QueryLogNextPage {
+        tx: Sender<Result<messages::LogPage>>,
+    },
+    QueryRevision {
+        tx: Sender<Result<messages::RevDetail>>,
+        rev: String,
+    },
+    DescribeRevision {
+        tx: Sender<messages::MutationResult>,
+        mutation: messages::DescribeRevision,
+    },
+}
+
+pub trait Session {
+    type Transition;
+    fn handle_events(self, rx: &Receiver<SessionEvent>) -> Result<Self::Transition>;
+}
+
+impl Session for WorkerSession {
+    type Transition = ();
+
+    fn handle_events(mut self, rx: &Receiver<SessionEvent>) -> Result<()> {
+        loop {
+            match rx.recv() {
+                Ok(SessionEvent::EndSession) => return Ok(()),
+                Ok(SessionEvent::OpenWorkspace { mut tx, mut cwd }) => loop {
+                    let resolved_cwd = &cwd
+                        .clone()
+                        .unwrap_or_else(|| std::env::current_dir().unwrap());
+
+                    let ws = match self.load_directory(resolved_cwd) {
+                        Ok(ws) => ws,
+                        Err(err) => {
+                            tx.send(Ok(messages::RepoConfig::NoWorkspace {
+                                absolute_path: resolved_cwd.into(),
+                                error: format!("{err:#}"),
+                            }))?;
+                            break;
+                        }
+                    };
+
+                    tx.send(Ok(ws.format_config()))?;
+
+                    match ws.handle_events(rx).context("WorkspaceSession")? {
+                        WorkspaceResult::Reopen(new_tx, new_cwd) => (tx, cwd) = (new_tx, new_cwd),
+                        WorkspaceResult::SessionComplete => return Ok(()),
+                    }
+                },
+                Ok(_) => {
+                    return Err(anyhow::anyhow!(
+                        "A repo must be loaded before any other operations"
+                    ))
+                }
+                Err(err) => return Err(anyhow!(err)),
+            };
+        }
+    }
+}
+
+pub enum WorkspaceResult {
+    Reopen(Sender<Result<messages::RepoConfig>>, Option<PathBuf>),
+    SessionComplete,
+}
+
+impl Session for WorkspaceSession<'_> {
+    type Transition = WorkspaceResult;
+
+    fn handle_events(mut self, rx: &Receiver<SessionEvent>) -> Result<WorkspaceResult> {
+        let mut current_query: Option<queries::LogQuery> = None;
+
+        loop {
+            match rx.recv() {
+                Ok(SessionEvent::EndSession) => return Ok(WorkspaceResult::SessionComplete),
+                Ok(SessionEvent::OpenWorkspace { tx, cwd }) => {
+                    return Ok(WorkspaceResult::Reopen(tx, cwd));
+                }
+                Ok(SessionEvent::QueryLog {
+                    tx,
+                    query: revset_string,
+                }) => {
+                    let query = current_query.insert(queries::LogQuery::new(revset_string.clone()));
+                    let page = query.get_page(&self)?;
+                    tx.send(Ok(page))?;
+
+                    self.session.latest_query = Some(revset_string);
+                }
+                Ok(SessionEvent::QueryLogNextPage { tx }) => match current_query {
+                    None => tx.send(Err(anyhow!("No log query is in progress")))?,
+                    Some(ref mut query) => {
+                        let page = query.get_page(&self)?;
+                        tx.send(Ok(page))?;
+                    }
+                },
+                Ok(SessionEvent::QueryRevision { tx, rev: rev_id }) => {
+                    tx.send(queries::query_revision(&self, &rev_id))?
+                }
+                Ok(SessionEvent::DescribeRevision { tx, mutation }) => {
+                    tx.send(mutations::describe_revision(&mut self, mutation)?)?
+                }
+                Err(err) => return Err(anyhow!(err)),
+            };
+        }
+    }
+}