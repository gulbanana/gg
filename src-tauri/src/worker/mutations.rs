use std::fmt::Display;
use std::sync::Arc;

use anyhow::{Context, Result, anyhow};
use indexmap::IndexMap;
use itertools::Itertools;
use jj_lib::backend::{FileId, MergedTreeId, TreeValue};
use jj_lib::merge::Merge;
use jj_lib::merged_tree::{MergedTree, MergedTreeBuilder};
use jj_lib::ref_name::{RefNameBuf, RemoteName, RemoteNameBuf, RemoteRefSymbol};
use jj_lib::{
    backend::{BackendError, CommitId},
    commit::Commit,
    git::{self, GitBranchPushTargets, REMOTE_NAME_FOR_LOCAL_GIT_REPO},
    matchers::{EverythingMatcher, FilesMatcher, Matcher},
    object_id::ObjectId as ObjectIdTrait,
    op_store::{RefTarget, RemoteRef, RemoteRefState},
    op_walk,
    refs::{self, BookmarkPushAction, BookmarkPushUpdate, LocalAndRemoteRef},
    repo::Repo,
    repo_path::RepoPath,
    revset::{self, RevsetIteratorExt},
    rewrite::{self, RebaseOptions, RebasedCommit},
    settings::UserSettings,
    store::Store,
    str_util::StringPattern,
};
use pollster::block_on;

use crate::messages::{
<<<<<<< HEAD
    AbandonRevisions, BackoutRevisions, CheckoutRevision, CopyChanges, CopyHunk, CreateRef,
    CreateRevision, DeleteRef, DescribeRevision, DuplicateRevisions, GitFetch, GitPush,
    InsertRevision, MoveChanges, MoveHunk, MoveRef, MoveRevision, MoveSource, MutationResult,
    RenameBranch, StoreRef, TrackBranch, TreePath, UndoOperation, UntrackBranch,
=======
    AbandonRevisions, BackoutRevisions, CheckoutRevision, CopyChanges, CreateRef, CreateRevision,
    CreateRevisionBetween, DeleteRef, DescribeRevision, DuplicateRevisions, GitFetch, GitPush,
    InsertRevision, MoveChanges, MoveRef, MoveRevision, MoveSource, MutationResult, RenameBranch,
    StoreRef, TrackBranch, TreePath, UndoOperation, UntrackBranch,
>>>>>>> da49329f
};

use super::Mutation;
use super::gui_util::WorkspaceSession;

macro_rules! precondition {
    ($($args:tt)*) => {
        return Ok(MutationResult::PreconditionError { message: format!($($args)*) })
    }
}

impl Mutation for AbandonRevisions {
    fn execute(self: Box<Self>, ws: &mut WorkspaceSession) -> Result<MutationResult> {
        let mut tx = ws.start_transaction()?;

        let abandoned_ids = self
            .ids
            .into_iter()
            .map(|id| CommitId::try_from_hex(&id.hex).expect("frontend-validated id"))
            .collect_vec();

        if ws.check_immutable(abandoned_ids.clone())? {
            precondition!("Some revisions are immutable");
        }

        for id in &abandoned_ids {
            let commit = tx
                .repo()
                .store()
                .get_commit(id)
                .context("Failed to lookup commit")?;
            tx.repo_mut().record_abandoned_commit(&commit);
        }
        tx.repo_mut().rebase_descendants()?;

        let transaction_description = if abandoned_ids.len() == 1 {
            format!("abandon commit {}", abandoned_ids[0].hex())
        } else {
            format!(
                "abandon commit {} and {} more",
                abandoned_ids[0].hex(),
                abandoned_ids.len() - 1
            )
        };

        match ws.finish_transaction(tx, transaction_description)? {
            Some(new_status) => Ok(MutationResult::Updated { new_status }),
            None => Ok(MutationResult::Unchanged),
        }
    }
}

impl Mutation for BackoutRevisions {
    fn execute(self: Box<Self>, ws: &mut WorkspaceSession) -> Result<MutationResult> {
        if self.ids.len() != 1 {
            precondition!("Not implemented for >1 rev");
        }

        let mut tx = ws.start_transaction()?;

        let working_copy = ws.get_commit(ws.wc_id())?;
        let reverted = ws.resolve_multiple_changes(self.ids)?;
        let reverted_parents: Result<Vec<_>, BackendError> = reverted[0].parents().collect();

        let old_base_tree = rewrite::merge_commit_trees(tx.repo(), &reverted_parents?)?;
        let new_base_tree = working_copy.tree()?;
        let old_tree = reverted[0].tree()?;
        let new_tree = new_base_tree.merge(&old_tree, &old_base_tree)?;

        tx.repo_mut()
            .rewrite_commit(&working_copy)
            .set_tree_id(new_tree.id())
            .write()?;

        match ws.finish_transaction(tx, format!("back out commit {}", reverted[0].id().hex()))? {
            Some(new_status) => Ok(MutationResult::Updated { new_status }),
            None => Ok(MutationResult::Unchanged),
        }
    }
}

impl Mutation for CheckoutRevision {
    fn execute(self: Box<Self>, ws: &mut WorkspaceSession) -> Result<MutationResult> {
        let mut tx = ws.start_transaction()?;

        let edited = ws.resolve_single_change(&self.id)?;

        if ws.check_immutable(vec![edited.id().clone()])? {
            precondition!("Revision is immutable");
        }

        if edited.id() == ws.wc_id() {
            return Ok(MutationResult::Unchanged);
        }

        tx.repo_mut().edit(ws.name().to_owned(), &edited)?;

        match ws.finish_transaction(tx, format!("edit commit {}", edited.id().hex()))? {
            Some(new_status) => {
                let new_selection = ws.format_header(&edited, Some(false))?;
                Ok(MutationResult::UpdatedSelection {
                    new_status,
                    new_selection,
                })
            }
            None => Ok(MutationResult::Unchanged),
        }
    }
}

impl Mutation for CreateRevision {
    fn execute(self: Box<Self>, ws: &mut WorkspaceSession) -> Result<MutationResult> {
        let mut tx = ws.start_transaction()?;

        let parents_revset = ws.evaluate_revset_changes(
            &self
                .parent_ids
                .into_iter()
                .map(|id| id.change)
                .collect_vec(),
        )?;

        let parent_ids: Result<_, _> = parents_revset.iter().collect();
        let parent_commits = ws.resolve_multiple(parents_revset)?;
        let merged_tree = rewrite::merge_commit_trees(tx.repo(), &parent_commits)?;

        let new_commit = tx
            .repo_mut()
            .new_commit(parent_ids?, merged_tree.id())
            .write()?;

        tx.repo_mut().edit(ws.name().to_owned(), &new_commit)?;

        match ws.finish_transaction(tx, "new empty commit")? {
            Some(new_status) => {
                let new_selection = ws.format_header(&new_commit, Some(false))?;
                Ok(MutationResult::UpdatedSelection {
                    new_status,
                    new_selection,
                })
            }
            None => Ok(MutationResult::Unchanged),
        }
    }
}

impl Mutation for CreateRevisionBetween {
    fn execute(self: Box<Self>, ws: &mut WorkspaceSession) -> Result<MutationResult> {
        eprintln!("CreateREvisionBetween execute()");
        let mut tx = ws.start_transaction()?;

        let parent_id = ws
            .resolve_single_commit(&self.after_id)
            .context("resolve after_id")?;
        let parent_ids = vec![parent_id.id().clone()];
        let parent_commits = vec![parent_id];
        let merged_tree = rewrite::merge_commit_trees(tx.repo(), &parent_commits)?;

        let new_commit = tx
            .repo_mut()
            .new_commit(parent_ids, merged_tree.id())
            .write()?;

        let before_commit = ws
            .resolve_single_change(&self.before_id)
            .context("resolve before_id")?;
        if ws.check_immutable(vec![before_commit.id().clone()])? {
            precondition!("'Before' revision is immutable");
        }

        rewrite::rebase_commit(tx.repo_mut(), before_commit, vec![new_commit.id().clone()])?;

        tx.repo_mut().edit(ws.name().to_owned(), &new_commit)?;

        match ws.finish_transaction(tx, "new empty commit")? {
            Some(new_status) => {
                let new_selection = ws.format_header(&new_commit, Some(false))?;
                Ok(MutationResult::UpdatedSelection {
                    new_status,
                    new_selection,
                })
            }
            None => Ok(MutationResult::Unchanged),
        }
    }
}

impl Mutation for DescribeRevision {
    fn execute(self: Box<Self>, ws: &mut WorkspaceSession) -> Result<MutationResult> {
        let mut tx = ws.start_transaction()?;

        let described = ws.resolve_single_change(&self.id)?;

        if ws.check_immutable(vec![described.id().clone()])? {
            precondition!("Revision {} is immutable", self.id.change.prefix);
        }

        if self.new_description == described.description() && !self.reset_author {
            return Ok(MutationResult::Unchanged);
        }

        let mut commit_builder = tx
            .repo_mut()
            .rewrite_commit(&described)
            .set_description(self.new_description);

        if self.reset_author {
            let new_author = commit_builder.committer().clone();
            commit_builder = commit_builder.set_author(new_author);
        }

        commit_builder.write()?;

        match ws.finish_transaction(tx, format!("describe commit {}", described.id().hex()))? {
            Some(new_status) => Ok(MutationResult::Updated { new_status }),
            None => Ok(MutationResult::Unchanged),
        }
    }
}

impl Mutation for DuplicateRevisions {
    fn execute(self: Box<Self>, ws: &mut WorkspaceSession) -> Result<MutationResult> {
        let mut tx = ws.start_transaction()?;

        let clonees = ws.resolve_multiple_changes(self.ids)?; // in reverse topological order
        let num_clonees = clonees.len();
        let mut clones: IndexMap<Commit, Commit> = IndexMap::new();

        // toposort ensures that parents are duplicated first
        for clonee in clonees.into_iter().rev() {
            let clone_parents: Result<Vec<_>, _> = clonee
                .parents()
                .map_ok(|parent| {
                    if let Some(cloned_parent) = clones.get(&parent) {
                        cloned_parent
                    } else {
                        &parent
                    }
                    .id()
                    .clone()
                })
                .collect();
            let clone = tx
                .repo_mut()
                .rewrite_commit(&clonee)
                .generate_new_change_id()
                .set_parents(clone_parents?)
                .write()?;
            clones.insert(clonee, clone);
        }

        match ws.finish_transaction(tx, format!("duplicating {} commit(s)", num_clonees))? {
            Some(new_status) => {
                if num_clonees == 1 {
                    let new_commit = clones
                        .get_index(0)
                        .ok_or(anyhow!("single source should have single copy"))?
                        .1;
                    let new_selection = ws.format_header(new_commit, None)?;
                    Ok(MutationResult::UpdatedSelection {
                        new_status,
                        new_selection,
                    })
                } else {
                    Ok(MutationResult::Updated { new_status })
                }
            }
            None => Ok(MutationResult::Unchanged),
        }
    }
}

impl Mutation for InsertRevision {
    fn execute(self: Box<Self>, ws: &mut WorkspaceSession) -> Result<MutationResult> {
        let mut tx = ws.start_transaction()?;

        let target = ws
            .resolve_single_change(&self.id)
            .context("resolve change_id")?;
        let before = ws
            .resolve_single_change(&self.before_id)
            .context("resolve before_id")?;
        let after = ws
            .resolve_single_change(&self.after_id)
            .context("resolve after_id")?;

        if ws.check_immutable(vec![target.id().clone(), before.id().clone()])? {
            precondition!("Some revisions are immutable");
        }

        // rebase the target's children
        let rebased_children = ws.disinherit_children(&mut tx, &target)?;

        // update after, which may have been a descendant of target
        let after_id = rebased_children
            .get(after.id())
            .unwrap_or(after.id())
            .clone();

        // rebase the target (which now has no children), then the new post-target tree atop it
        let rebased_id = target.id().hex();
        let target = rewrite::rebase_commit(tx.repo_mut(), target, vec![after_id])?;
        rewrite::rebase_commit(tx.repo_mut(), before, vec![target.id().clone()])?;

        match ws.finish_transaction(tx, format!("rebase commit {}", rebased_id))? {
            Some(new_status) => Ok(MutationResult::Updated { new_status }),
            None => Ok(MutationResult::Unchanged),
        }
    }
}

impl Mutation for MoveRevision {
    fn execute(self: Box<Self>, ws: &mut WorkspaceSession) -> Result<MutationResult> {
        let mut tx = ws.start_transaction()?;

        let target = ws.resolve_single_change(&self.id)?;
        let parents = ws.resolve_multiple_changes(self.parent_ids)?;

        if ws.check_immutable(vec![target.id().clone()])? {
            precondition!("Revision {} is immutable", self.id.change.prefix);
        }

        // rebase the target's children
        let rebased_children = ws.disinherit_children(&mut tx, &target)?;

        // update parents, which may have been descendants of the target
        let parent_ids: Vec<_> = parents
            .iter()
            .map(|new_parent| {
                rebased_children
                    .get(new_parent.id())
                    .unwrap_or(new_parent.id())
                    .clone()
            })
            .collect();

        // rebase the target itself
        let rebased_id = target.id().hex();
        rewrite::rebase_commit(tx.repo_mut(), target, parent_ids)?;

        match ws.finish_transaction(tx, format!("rebase commit {}", rebased_id))? {
            Some(new_status) => Ok(MutationResult::Updated { new_status }),
            None => Ok(MutationResult::Unchanged),
        }
    }
}

impl Mutation for MoveSource {
    fn execute(self: Box<Self>, ws: &mut WorkspaceSession) -> Result<MutationResult> {
        let mut tx = ws.start_transaction()?;

        let target = ws.resolve_single_change(&self.id)?;
        let parent_ids = ws
            .resolve_multiple_commits(&self.parent_ids)?
            .into_iter()
            .map(|commit| commit.id().clone())
            .collect();

        if ws.check_immutable(vec![target.id().clone()])? {
            precondition!("Revision {} is immutable", self.id.change.prefix);
        }

        // just rebase the target, which will also rebase its descendants
        let rebased_id = target.id().hex();
        rewrite::rebase_commit(tx.repo_mut(), target, parent_ids)?;

        match ws.finish_transaction(tx, format!("rebase commit {}", rebased_id))? {
            Some(new_status) => Ok(MutationResult::Updated { new_status }),
            None => Ok(MutationResult::Unchanged),
        }
    }
}

impl Mutation for MoveChanges {
    fn execute(self: Box<Self>, ws: &mut WorkspaceSession) -> Result<MutationResult> {
        let mut tx = ws.start_transaction()?;

        let from = ws.resolve_single_change(&self.from_id)?;
        let mut to = ws.resolve_single_commit(&self.to_id)?;
        let matcher = build_matcher(&self.paths)?;

        if ws.check_immutable(vec![from.id().clone(), to.id().clone()])? {
            precondition!("Revisions are immutable");
        }

        // construct a split tree and a remainder tree by copying changes from child to parent and from parent to child
        let from_tree = from.tree()?;
        let from_parents: Result<Vec<_>, _> = from.parents().collect();
        let parent_tree = rewrite::merge_commit_trees(tx.repo(), &from_parents?)?;
        let split_tree_id = rewrite::restore_tree(&from_tree, &parent_tree, matcher.as_ref())?;
        let split_tree = tx.repo().store().get_root_tree(&split_tree_id)?;
        let remainder_tree_id = rewrite::restore_tree(&parent_tree, &from_tree, matcher.as_ref())?;
        let remainder_tree = tx.repo().store().get_root_tree(&remainder_tree_id)?;

        // abandon or rewrite source
        let abandon_source = remainder_tree.id() == parent_tree.id();
        if abandon_source {
            tx.repo_mut().record_abandoned_commit(&from);
        } else {
            tx.repo_mut()
                .rewrite_commit(&from)
                .set_tree_id(remainder_tree.id().clone())
                .write()?;
        }

        // rebase descendants of source, which may include destination
        if tx.repo().index().is_ancestor(from.id(), to.id()) {
            let mut rebase_map = std::collections::HashMap::new();
            tx.repo_mut().rebase_descendants_with_options(
                &RebaseOptions::default(),
                |old_commit, rebased_commit| {
                    rebase_map.insert(
                        old_commit.id().clone(),
                        match rebased_commit {
                            RebasedCommit::Rewritten(new_commit) => new_commit.id().clone(),
                            RebasedCommit::Abandoned { parent_id } => parent_id,
                        },
                    );
                },
            )?;
            let rebased_to_id = rebase_map
                .get(to.id())
                .ok_or_else(|| anyhow!("descendant to_commit not found in rebase map"))?
                .clone();
            to = tx.repo().store().get_commit(&rebased_to_id)?;
        }

        // apply changes to destination
        let to_tree = to.tree()?;
        let new_to_tree = to_tree.merge(&parent_tree, &split_tree)?;
        let description = combine_messages(&from, &to, abandon_source);
        tx.repo_mut()
            .rewrite_commit(&to)
            .set_tree_id(new_to_tree.id().clone())
            .set_description(description)
            .write()?;

        match ws.finish_transaction(
            tx,
            format!("move changes from {} to {}", from.id().hex(), to.id().hex()),
        )? {
            Some(new_status) => Ok(MutationResult::Updated { new_status }),
            None => Ok(MutationResult::Unchanged),
        }
    }
}

impl Mutation for CopyChanges {
    fn execute(self: Box<Self>, ws: &mut WorkspaceSession) -> Result<MutationResult> {
        let mut tx = ws.start_transaction()?;

        let from_tree = ws.resolve_single_commit(&self.from_id)?.tree()?;
        let to = ws.resolve_single_change(&self.to_id)?;
        let matcher = build_matcher(&self.paths)?;

        if ws.check_immutable(vec![to.id().clone()])? {
            precondition!("Revisions are immutable");
        }

        // construct a restore tree - the destination with some portions overwritten by the source
        let to_tree = to.tree()?;
        let new_to_tree_id = rewrite::restore_tree(&from_tree, &to_tree, matcher.as_ref())?;
        if &new_to_tree_id == to.tree_id() {
            Ok(MutationResult::Unchanged)
        } else {
            tx.repo_mut()
                .rewrite_commit(&to)
                .set_tree_id(new_to_tree_id)
                .write()?;

            tx.repo_mut().rebase_descendants()?;

            match ws.finish_transaction(tx, format!("restore into commit {}", to.id().hex()))? {
                Some(new_status) => Ok(MutationResult::Updated { new_status }),
                None => Ok(MutationResult::Unchanged),
            }
        }
    }
}

impl Mutation for TrackBranch {
    fn execute(self: Box<Self>, ws: &mut WorkspaceSession) -> Result<MutationResult> {
        match self.r#ref {
            StoreRef::Tag { tag_name } => {
                precondition!("{} is a tag and cannot be tracked", tag_name);
            }
            StoreRef::LocalBookmark { branch_name, .. } => {
                precondition!("{} is a local bookmark and cannot be tracked", branch_name);
            }
            StoreRef::RemoteBookmark {
                branch_name,
                remote_name,
                ..
            } => {
                let mut tx = ws.start_transaction()?;
                let branch_name_ref = RefNameBuf::from(branch_name);
                let remote_name_ref = RemoteNameBuf::from(remote_name);
                let remote_ref_symbol = RemoteRefSymbol {
                    name: &branch_name_ref,
                    remote: &remote_name_ref,
                };

                let remote_ref: &jj_lib::op_store::RemoteRef =
                    ws.view().get_remote_bookmark(remote_ref_symbol);

                if remote_ref.is_tracked() {
                    precondition!(
                        "{:?}@{:?} is already tracked",
                        branch_name_ref.as_str(),
                        remote_name_ref.as_str()
                    );
                }

                tx.repo_mut().track_remote_bookmark(remote_ref_symbol);

                match ws.finish_transaction(
                    tx,
                    format!(
                        "track remote bookmark {:?}@{:?}",
                        branch_name_ref.as_str(),
                        remote_name_ref.as_str()
                    ),
                )? {
                    Some(new_status) => Ok(MutationResult::Updated { new_status }),
                    None => Ok(MutationResult::Unchanged),
                }
            }
        }
    }
}

impl Mutation for UntrackBranch {
    fn execute(self: Box<Self>, ws: &mut WorkspaceSession) -> Result<MutationResult> {
        let mut tx = ws.start_transaction()?;

        let mut untracked = Vec::new();
        match self.r#ref {
            StoreRef::Tag { tag_name } => {
                precondition!("{} is a tag and cannot be untracked", tag_name);
            }
            StoreRef::LocalBookmark { branch_name, .. } => {
                // untrack all remotes
                for (remote_ref_symbol, remote_ref) in ws.view().remote_bookmarks_matching(
                    &StringPattern::exact(branch_name),
                    &StringPattern::everything(),
                ) {
                    if remote_ref_symbol.remote != REMOTE_NAME_FOR_LOCAL_GIT_REPO
                        && remote_ref.is_tracked()
                    {
                        tx.repo_mut().untrack_remote_bookmark(remote_ref_symbol);
                        untracked.push(format!(
                            "{}@{}",
                            remote_ref_symbol.name.as_str(),
                            remote_ref_symbol.remote.as_str()
                        ));
                    }
                }
            }
            StoreRef::RemoteBookmark {
                branch_name,
                remote_name,
                ..
            } => {
                let branch_name_ref = RefNameBuf::from(branch_name);
                let remote_name_ref = RemoteNameBuf::from(remote_name);
                let remote_ref_symbol = RemoteRefSymbol {
                    name: &branch_name_ref,
                    remote: &remote_name_ref,
                };
                let remote_ref: &jj_lib::op_store::RemoteRef =
                    ws.view().get_remote_bookmark(remote_ref_symbol);

                if !remote_ref.is_tracked() {
                    precondition!(
                        "{:?}@{:?} is not tracked",
                        branch_name_ref.as_str(),
                        remote_name_ref.as_str()
                    );
                }

                tx.repo_mut().untrack_remote_bookmark(remote_ref_symbol);
                untracked.push(format!(
                    "{}@{}",
                    branch_name_ref.as_str(),
                    remote_name_ref.as_str()
                ));
            }
        }

        match ws.finish_transaction(
            tx,
            format!("untrack remote {}", combine_bookmarks(&untracked)),
        )? {
            Some(new_status) => Ok(MutationResult::Updated { new_status }),
            None => Ok(MutationResult::Unchanged),
        }
    }
}

impl Mutation for RenameBranch {
    fn execute(self: Box<Self>, ws: &mut WorkspaceSession) -> Result<MutationResult> {
        let old_name = self.r#ref.as_branch()?;
        let old_name_ref = RefNameBuf::from(old_name);

        let ref_target = ws.view().get_local_bookmark(&old_name_ref).clone();
        if ref_target.is_absent() {
            precondition!("No such bookmark: {}", old_name_ref.as_str());
        }

        let new_name_ref = RefNameBuf::from(self.new_name);
        if ws.view().get_local_bookmark(&new_name_ref).is_present() {
            precondition!("Bookmark already exists: {}", new_name_ref.as_str());
        }

        let mut tx = ws.start_transaction()?;

        tx.repo_mut()
            .set_local_bookmark_target(&new_name_ref, ref_target);
        tx.repo_mut()
            .set_local_bookmark_target(&old_name_ref, RefTarget::absent());

        match ws.finish_transaction(
            tx,
            format!(
                "rename {} to {}",
                old_name_ref.as_str(),
                new_name_ref.as_str()
            ),
        )? {
            Some(new_status) => Ok(MutationResult::Updated { new_status }),
            None => Ok(MutationResult::Unchanged),
        }
    }
}

impl Mutation for CreateRef {
    fn execute(self: Box<Self>, ws: &mut WorkspaceSession) -> Result<MutationResult> {
        let mut tx = ws.start_transaction()?;

        let commit = ws.resolve_single_change(&self.id)?;

        match self.r#ref {
            StoreRef::RemoteBookmark {
                branch_name,
                remote_name,
                ..
            } => {
                precondition!(
                    "{}@{} is a remote bookmark and cannot be created",
                    branch_name,
                    remote_name
                );
            }
            StoreRef::LocalBookmark { branch_name, .. } => {
                let branch_name_ref = RefNameBuf::from(branch_name);
                let existing_branch = ws.view().get_local_bookmark(&branch_name_ref);
                if existing_branch.is_present() {
                    precondition!("{} already exists", branch_name_ref.as_str());
                }

                tx.repo_mut().set_local_bookmark_target(
                    &branch_name_ref,
                    RefTarget::normal(commit.id().clone()),
                );

                match ws.finish_transaction(
                    tx,
                    format!(
                        "create {} pointing to commit {}",
                        branch_name_ref.as_str(),
                        ws.format_commit_id(commit.id()).hex
                    ),
                )? {
                    Some(new_status) => Ok(MutationResult::Updated { new_status }),
                    None => Ok(MutationResult::Unchanged),
                }
            }
            StoreRef::Tag { tag_name, .. } => {
                let tag_name_ref = RefNameBuf::from(tag_name);
                let existing_tag = ws.view().get_tag(&tag_name_ref);
                if existing_tag.is_present() {
                    precondition!("{} already exists", tag_name_ref.as_str());
                }

                tx.repo_mut()
                    .set_tag_target(&tag_name_ref, RefTarget::normal(commit.id().clone()));

                match ws.finish_transaction(
                    tx,
                    format!(
                        "create {} pointing to commit {}",
                        tag_name_ref.as_str(),
                        ws.format_commit_id(commit.id()).hex
                    ),
                )? {
                    Some(new_status) => Ok(MutationResult::Updated { new_status }),
                    None => Ok(MutationResult::Unchanged),
                }
            }
        }
    }
}

impl Mutation for DeleteRef {
    fn execute(self: Box<Self>, ws: &mut WorkspaceSession) -> Result<MutationResult> {
        match self.r#ref {
            StoreRef::RemoteBookmark {
                branch_name,
                remote_name,
                ..
            } => {
                let mut tx = ws.start_transaction()?;

                // forget the bookmark entirely - when target is absent, it's removed from the view
                let remote_ref = RemoteRef {
                    target: RefTarget::absent(),
                    state: RemoteRefState::New,
                };
                let remote_name_ref = RemoteNameBuf::from(remote_name);
                let branch_name_ref = RefNameBuf::from(branch_name);
                let remote_ref_symbol = RemoteRefSymbol {
                    name: &branch_name_ref,
                    remote: &remote_name_ref,
                };

                tx.repo_mut()
                    .set_remote_bookmark(remote_ref_symbol, remote_ref);

                match ws.finish_transaction(
                    tx,
                    format!(
                        "forget {}@{}",
                        branch_name_ref.as_str(),
                        remote_name_ref.as_str()
                    ),
                )? {
                    Some(new_status) => Ok(MutationResult::Updated { new_status }),
                    None => Ok(MutationResult::Unchanged),
                }
            }
            StoreRef::LocalBookmark { branch_name, .. } => {
                let branch_name_ref = RefNameBuf::from(branch_name);
                let mut tx = ws.start_transaction()?;

                tx.repo_mut()
                    .set_local_bookmark_target(&branch_name_ref, RefTarget::absent());

                match ws.finish_transaction(tx, format!("forget {}", branch_name_ref.as_str()))? {
                    Some(new_status) => Ok(MutationResult::Updated { new_status }),
                    None => Ok(MutationResult::Unchanged),
                }
            }
            StoreRef::Tag { tag_name } => {
                let tag_name_ref = RefNameBuf::from(tag_name);
                let mut tx = ws.start_transaction()?;

                tx.repo_mut()
                    .set_tag_target(&tag_name_ref, RefTarget::absent());

                match ws.finish_transaction(tx, format!("forget tag {}", tag_name_ref.as_str()))? {
                    Some(new_status) => Ok(MutationResult::Updated { new_status }),
                    None => Ok(MutationResult::Unchanged),
                }
            }
        }
    }
}

// does not currently enforce fast-forwards
impl Mutation for MoveRef {
    fn execute(self: Box<Self>, ws: &mut WorkspaceSession) -> Result<MutationResult> {
        let mut tx = ws.start_transaction()?;

        let commit = ws.resolve_single_change(&self.to_id)?;

        match self.r#ref {
            StoreRef::RemoteBookmark {
                branch_name,
                remote_name,
                ..
            } => {
                precondition!("Bookmark is remote: {branch_name}@{remote_name}")
            }
            StoreRef::LocalBookmark { branch_name, .. } => {
                let branch_name_ref = RefNameBuf::from(branch_name);
                let old_target = ws.view().get_local_bookmark(&branch_name_ref);
                if old_target.is_absent() {
                    precondition!("No such bookmark: {:?}", branch_name_ref.as_str());
                }

                tx.repo_mut().set_local_bookmark_target(
                    &branch_name_ref,
                    RefTarget::normal(commit.id().clone()),
                );

                match ws.finish_transaction(
                    tx,
                    format!(
                        "point {:?} to commit {}",
                        &branch_name_ref,
                        commit.id().hex()
                    ),
                )? {
                    Some(new_status) => Ok(MutationResult::Updated { new_status }),
                    None => Ok(MutationResult::Unchanged),
                }
            }
            StoreRef::Tag { tag_name } => {
                let tag_name_ref = RefNameBuf::from(tag_name);
                let old_target = ws.view().get_tag(&tag_name_ref);
                if old_target.is_absent() {
                    precondition!("No such tag: {:?}", tag_name_ref.as_str());
                }

                tx.repo_mut()
                    .set_tag_target(&tag_name_ref, RefTarget::normal(commit.id().clone()));

                match ws.finish_transaction(
                    tx,
                    format!(
                        "point {:?} to commit {}",
                        tag_name_ref.as_str(),
                        commit.id().hex()
                    ),
                )? {
                    Some(new_status) => Ok(MutationResult::Updated { new_status }),
                    None => Ok(MutationResult::Unchanged),
                }
            }
        }
    }
}

impl Mutation for MoveHunk {
    fn execute(self: Box<Self>, ws: &mut WorkspaceSession) -> Result<MutationResult> {
        let mut tx = ws.start_transaction()?;

        let from = ws.resolve_single_change(&self.from_id)?;
        let to = ws.resolve_single_commit(&self.to_id)?;
        let repo_path = RepoPath::from_internal_string(&self.path.repo_path)?;

        let from_id = from.id().clone();
        let to_id = to.id().clone();

        if ws.check_immutable(vec![from.id().clone(), to.id().clone()])? {
            precondition!("Revisions are immutable");
        }

        // get parent tree from which to calculate split and remainder trees
        let from_tree = from.tree()?;
        let from_parents: Result<Vec<_>, _> = from.parents().collect();
        let from_parents = from_parents?;
        if from_parents.len() != 1 {
            precondition!("Cannot move hunk from a merge commit");
        }
        let parent_tree = from_parents[0].tree()?;

        // construct hunk_tree: parent_tree with the hunk applied
        let store = tx.repo().store();
        let parent_content = read_file_content(store, &parent_tree, &repo_path)?;
        let hunk_content = apply_hunk(&parent_content, &self.hunk)?;
        let hunk_blob_id = block_on(store.write_file(&repo_path, &mut hunk_content.as_slice()))?;
        let hunk_executable = match from_tree.path_value(&repo_path)?.into_resolved() {
            Ok(Some(TreeValue::File { executable, .. })) => executable,
            Ok(_) => false,
            Err(_) => false,
        };
        let hunk_tree_id = update_tree_entry(
            store,
            &parent_tree,
            &repo_path,
            hunk_blob_id,
            hunk_executable,
        )?;
        let hunk_tree = store.get_root_tree(&hunk_tree_id)?;

        // check if commits are related, which disallows conflict-free copies
        let from_is_ancestor = tx.repo().index().is_ancestor(from.id(), to.id());
        let to_is_ancestor = tx.repo().index().is_ancestor(to.id(), from.id());
        let is_related = from_is_ancestor || to_is_ancestor;

        let (remainder_tree, new_to_tree) = if is_related {
            // for related commits, we need 3-way merge (may create conflicts)
            let remainder = from_tree.merge(&hunk_tree, &parent_tree)?;
            let to_tree = to.tree()?;
            let new_to = to_tree.merge(&parent_tree, &hunk_tree)?;
            (remainder, new_to)
        } else {
            // for unrelated commits, apply hunk directly to avoid conflicts
            let to_tree = to.tree()?;
            let to_content = read_file_content(store, &to_tree, &repo_path)?;
            let new_to_content = apply_hunk(&to_content, &self.hunk)?;
            let new_to_blob_id =
                block_on(store.write_file(&repo_path, &mut new_to_content.as_slice()))?;
            let new_to_tree_id =
                update_tree_entry(store, &to_tree, &repo_path, new_to_blob_id, hunk_executable)?;
            let new_to = store.get_root_tree(&new_to_tree_id)?;

            // remove hunk from source with reverse hunk
            let reverse_hunk = crate::messages::ChangeHunk {
                location: self.hunk.location.clone(),
                lines: crate::messages::MultilineString {
                    lines: self
                        .hunk
                        .lines
                        .lines
                        .iter()
                        .filter_map(|line| {
                            if line.starts_with('+') {
                                Some(format!("-{}", &line[1..]))
                            } else if line.starts_with('-') {
                                Some(format!("+{}", &line[1..]))
                            } else {
                                Some(line.clone())
                            }
                        })
                        .collect(),
                },
            };
            let from_content = read_file_content(store, &from_tree, &repo_path)?;
            let remainder_content = apply_hunk(&from_content, &reverse_hunk)?;
            let remainder_blob_id =
                block_on(store.write_file(&repo_path, &mut remainder_content.as_slice()))?;
            let remainder_tree_id = update_tree_entry(
                store,
                &from_tree,
                &repo_path,
                remainder_blob_id,
                hunk_executable,
            )?;
            let remainder = store.get_root_tree(&remainder_tree_id)?;

            (remainder, new_to)
        };

        // abandon or rewrite source and destination based on ancestry
        let abandon_source = remainder_tree.id() == parent_tree.id();

        if abandon_source {
            // simple case: no source left
            if to_is_ancestor {
                precondition!(
                    "Moving a hunk from a commit that becomes empty to an ancestor is not supported"
                );
            }
            tx.repo_mut().record_abandoned_commit(&from);

            // apply hunk to destination
            let description = combine_messages(&from, &to, abandon_source);
            tx.repo_mut()
                .rewrite_commit(&to)
                .set_tree_id(new_to_tree.id().clone())
                .set_description(description)
                .write()?;
        } else if to_is_ancestor {
            // special case: descendant-to-ancestor

            let description = combine_messages(&from, &to, abandon_source);
            let new_to = tx
                .repo_mut()
                .rewrite_commit(&to)
                .set_tree_id(new_to_tree.id().clone())
                .set_description(description)
                .write()?;

            // recompute the source's tree after the destination has the hunk applied
            let child_new_tree = new_to_tree.merge(&parent_tree, &from_tree)?;

            // rebase source
            tx.repo_mut()
                .rewrite_commit(&from)
                .set_parents(vec![new_to.id().clone()])
                .set_tree_id(child_new_tree.id().clone())
                .write()?;
        } else {
            // general case: unrelated or ancestor-to-descendant
            tx.repo_mut()
                .rewrite_commit(&from)
                .set_tree_id(remainder_tree.id().clone())
                .write()?;

            let description = combine_messages(&from, &to, abandon_source);
            let mut to = to;

            // if destination is a descendant, rebase it after modifying source
            if from_is_ancestor {
                let mut rebase_map = std::collections::HashMap::new();
                tx.repo_mut().rebase_descendants_with_options(
                    &RebaseOptions::default(),
                    |old_commit, rebased_commit| {
                        rebase_map.insert(
                            old_commit.id().clone(),
                            match rebased_commit {
                                RebasedCommit::Rewritten(new_commit) => new_commit.id().clone(),
                                RebasedCommit::Abandoned { parent_id } => parent_id,
                            },
                        );
                    },
                )?;
                let rebased_to_id = rebase_map
                    .get(to.id())
                    .ok_or_else(|| anyhow!("descendant to_commit not found in rebase map"))?
                    .clone();
                to = tx.repo().store().get_commit(&rebased_to_id)?;
            }

            tx.repo_mut()
                .rewrite_commit(&to)
                .set_tree_id(new_to_tree.id().clone())
                .set_description(description)
                .write()?;

            tx.repo_mut().rebase_descendants()?;
        }

        match ws.finish_transaction(
            tx,
            format!(
                "move hunk in {} from {} to {}",
                self.path.repo_path,
                from_id.hex(),
                to_id.hex()
            ),
        )? {
            Some(new_status) => Ok(MutationResult::Updated { new_status }),
            None => Ok(MutationResult::Unchanged),
        }
    }
}

impl Mutation for CopyHunk {
    fn execute(self: Box<Self>, ws: &mut WorkspaceSession) -> Result<MutationResult> {
        let mut tx = ws.start_transaction()?;

        let from = ws.resolve_single_commit(&self.from_id)?;
        let to = ws.resolve_single_change(&self.to_id)?;
        let repo_path = RepoPath::from_internal_string(&self.path.repo_path)?;

        if ws.check_immutable(vec![to.id().clone()])? {
            precondition!("Revision is immutable");
        }

        let store = tx.repo().store();
        let to_tree = to.tree()?;

        // vheck for conflicts in destination
        let to_path_value = to_tree.path_value(&repo_path)?;
        if to_path_value.into_resolved().is_err() {
            precondition!("Cannot restore hunk: destination file has conflicts");
        }

        // read destination content
        let to_content = read_file_content(store, &to_tree, &repo_path)?;
        let to_text = String::from_utf8_lossy(&to_content);
        let to_lines: Vec<&str> = to_text.lines().collect();

        // validate destination bounds
        let to_start_0based = self.hunk.location.to_file.start.saturating_sub(1);
        let to_end_0based = to_start_0based + self.hunk.location.to_file.len;
        if to_end_0based > to_lines.len() {
            precondition!(
                "Hunk location out of bounds: file has {} lines, hunk requires lines {}-{}",
                to_lines.len(),
                self.hunk.location.to_file.start,
                to_end_0based
            );
        }

        // validate destination content
        let expected_to_lines: Vec<&str> = self
            .hunk
            .lines
            .lines
            .iter()
            .filter(|line| line.starts_with(' ') || line.starts_with('+'))
            .map(|line| line[1..].trim_end())
            .collect();
        let actual_to_lines: Vec<&str> = to_lines[to_start_0based..to_end_0based]
            .iter()
            .map(|line| line.trim_end())
            .collect();

        if expected_to_lines.len() != actual_to_lines.len() {
            return Err(anyhow!(
                "Hunk validation failed: expected {} lines, found {} lines at destination",
                expected_to_lines.len(),
                actual_to_lines.len()
            ));
        }

        for (i, (expected, actual)) in expected_to_lines
            .iter()
            .zip(actual_to_lines.iter())
            .enumerate()
        {
            if expected != actual {
                return Err(anyhow!(
                    "Hunk validation failed at line {}: expected '{}', found '{}'",
                    to_start_0based + i + 1,
                    expected,
                    actual
                ));
            }
        }

        // read source content
        let from_tree = from.tree()?;
        let from_content = read_file_content(store, &from_tree, &repo_path)?;
        let from_text = String::from_utf8_lossy(&from_content);
        let from_lines: Vec<&str> = from_text.lines().collect();

        // validate source bounds
        let from_start_0based = self.hunk.location.from_file.start.saturating_sub(1);
        let from_end_0based = from_start_0based + self.hunk.location.from_file.len;
        if from_end_0based > from_lines.len() {
            precondition!(
                "Source hunk location out of bounds: file has {} lines, hunk requires lines {}-{}",
                from_lines.len(),
                self.hunk.location.from_file.start,
                from_end_0based
            );
        }

        // extract source region
        let source_region_lines = &from_lines[from_start_0based..from_end_0based];

        // construct destination content and check whether anything changed
        let mut new_to_lines = Vec::new();
        new_to_lines.extend(to_lines[..to_start_0based].iter().map(|s| s.to_string()));
        new_to_lines.extend(source_region_lines.iter().map(|s| s.to_string()));
        new_to_lines.extend(to_lines[to_end_0based..].iter().map(|s| s.to_string()));

        let ends_with_newline = to_content.ends_with(b"\n");
        let mut new_to_content = Vec::new();
        let num_lines = new_to_lines.len();
        for (i, line) in new_to_lines.iter().enumerate() {
            new_to_content.extend_from_slice(line.as_bytes());
            if i < num_lines - 1 {
                new_to_content.push(b'\n');
            }
        }
        if ends_with_newline && !new_to_content.is_empty() && !new_to_content.ends_with(b"\n") {
            new_to_content.push(b'\n');
        }

        if new_to_content == to_content {
            return Ok(MutationResult::Unchanged);
        }

        // create new destination tree with preserved executable bit
        let new_to_blob_id =
            block_on(store.write_file(&repo_path, &mut new_to_content.as_slice()))?;

        let to_executable = match to_tree.path_value(&repo_path)?.into_resolved() {
            Ok(Some(TreeValue::File { executable, .. })) => executable,
            _ => false,
        };

        let new_to_tree_id =
            update_tree_entry(store, &to_tree, &repo_path, new_to_blob_id, to_executable)?;

        // rewrite destination
        tx.repo_mut()
            .rewrite_commit(&to)
            .set_tree_id(new_to_tree_id)
            .write()?;

        tx.repo_mut().rebase_descendants()?;

        match ws.finish_transaction(
            tx,
            format!(
                "restore hunk in {} from {} into {}",
                self.path.repo_path, self.from_id.hex, self.to_id.commit.hex
            ),
        )? {
            Some(new_status) => Ok(MutationResult::Updated { new_status }),
            None => Ok(MutationResult::Unchanged),
        }
    }
}

impl Mutation for GitPush {
    fn execute(self: Box<Self>, ws: &mut WorkspaceSession) -> Result<MutationResult> {
        let mut tx = ws.start_transaction()?;

        // determine bookmarks to push, recording the old and new commits
        let mut remote_branch_updates: Vec<(&str, Vec<(RefNameBuf, refs::BookmarkPushUpdate)>)> =
            Vec::new();
        let remote_branch_refs: Vec<_> = match &*self {
            GitPush::AllBookmarks { remote_name } => {
                let remote_name_ref = RemoteNameBuf::from(remote_name);
                let mut branch_updates = Vec::new();
                for (branch_name, targets) in ws.view().local_remote_bookmarks(&remote_name_ref) {
                    if !targets.remote_ref.is_tracked() {
                        continue;
                    }

                    match classify_branch_push(branch_name.as_str(), remote_name, targets) {
                        Err(message) => return Ok(MutationResult::PreconditionError { message }),
                        Ok(None) => (),
                        Ok(Some(update)) => branch_updates.push((branch_name.to_owned(), update)),
                    }
                }
                remote_branch_updates.push((remote_name, branch_updates));

                ws.view()
                    .remote_bookmarks(&remote_name_ref)
                    .map(|(name, remote_ref)| (name.to_owned(), remote_ref))
                    .collect()
            }
            GitPush::AllRemotes { branch_ref } => {
                let branch_name = branch_ref.as_branch()?;
                let branch_name_ref = RefNameBuf::from(branch_name);

                let mut remote_branch_refs = Vec::new();
                for (remote_name, group) in ws
                    .view()
                    .all_remote_bookmarks()
                    .filter_map(|(remote_ref_symbol, remote_ref)| {
                        if remote_ref.is_tracked() && remote_ref_symbol.name == branch_name_ref {
                            Some((remote_ref_symbol.remote, remote_ref))
                        } else {
                            None
                        }
                    })
                    .chunk_by(|(remote_name, _)| *remote_name)
                    .into_iter()
                {
                    let mut branch_updates = Vec::new();
                    for (_, remote_ref) in group {
                        let targets = LocalAndRemoteRef {
                            local_target: ws.view().get_local_bookmark(&branch_name_ref),
                            remote_ref,
                        };
                        match classify_branch_push(branch_name, remote_name.as_str(), targets) {
                            Err(message) => {
                                return Ok(MutationResult::PreconditionError { message });
                            }
                            Ok(None) => (),
                            Ok(Some(update)) => {
                                branch_updates.push((RefNameBuf::from(branch_name), update))
                            }
                        }
                        remote_branch_refs.push((RefNameBuf::from(branch_name), remote_ref));
                    }
                    remote_branch_updates.push((remote_name.as_str(), branch_updates));
                }

                remote_branch_refs
            }
            GitPush::RemoteBookmark {
                remote_name,
                branch_ref,
            } => {
                let branch_name = branch_ref.as_branch()?;
                let branch_name_ref = RefNameBuf::from(branch_name);
                let local_target = ws.view().get_local_bookmark(&branch_name_ref);
                let remote_name_ref = RemoteNameBuf::from(remote_name);
                let remote_ref_symbol = RemoteRefSymbol {
                    name: &branch_name_ref,
                    remote: &remote_name_ref,
                };
                let remote_ref = ws.view().get_remote_bookmark(remote_ref_symbol);

                match classify_branch_push(
                    branch_name,
                    remote_name,
                    LocalAndRemoteRef {
                        local_target,
                        remote_ref,
                    },
                ) {
                    Err(message) => return Ok(MutationResult::PreconditionError { message }),
                    Ok(None) => (),
                    Ok(Some(update)) => {
                        remote_branch_updates
                            .push((remote_name, vec![(RefNameBuf::from(branch_name), update)]));
                    }
                }

                vec![(
                    RefNameBuf::from(branch_name),
                    ws.view().get_remote_bookmark(remote_ref_symbol),
                )]
            }
        };

        // check for conflicts
        let mut new_heads = vec![];
        for (_, branch_updates) in &mut remote_branch_updates {
            for (_, update) in branch_updates {
                if let Some(new_target) = &update.new_target {
                    new_heads.push(new_target.clone());
                }
            }
        }

        let mut old_heads = remote_branch_refs
            .into_iter()
            .flat_map(|(_, old_head)| old_head.target.added_ids())
            .cloned()
            .collect_vec();
        if old_heads.is_empty() {
            old_heads.push(ws.repo().store().root_commit_id().clone());
        }

        for commit in revset::walk_revs(ws.repo(), &new_heads, &old_heads)?
            .iter()
            .commits(ws.repo().store())
        {
            let commit = commit?;
            let mut reasons = vec![];
            if commit.description().is_empty() {
                reasons.push("it has no description");
            }
            if commit.author().name.is_empty()
                || commit.author().name == UserSettings::USER_NAME_PLACEHOLDER
                || commit.author().email.is_empty()
                || commit.author().email == UserSettings::USER_EMAIL_PLACEHOLDER
                || commit.committer().name.is_empty()
                || commit.committer().name == UserSettings::USER_NAME_PLACEHOLDER
                || commit.committer().email.is_empty()
                || commit.committer().email == UserSettings::USER_EMAIL_PLACEHOLDER
            {
                reasons.push("it has no author and/or committer set");
            }
            if commit.has_conflict()? {
                reasons.push("it has conflicts");
            }
            if !reasons.is_empty() {
                precondition!(
                    "Won't push revision {} since {}",
                    ws.format_change_id(commit.change_id()).prefix,
                    reasons.join(" and ")
                );
            }
        }

        // push to each remote
        for (remote_name, branch_updates) in remote_branch_updates.into_iter() {
            let targets = GitBranchPushTargets { branch_updates };
            let git_settings = ws.data.workspace_settings.git_settings()?;

            ws.session.callbacks.with_git(tx.repo_mut(), &|repo, cb| {
                git::push_branches(
                    repo,
                    &git_settings,
                    RemoteName::new(remote_name),
                    &targets,
                    cb,
                )?;
                Ok(())
            })?;
        }

        match ws.finish_transaction(
            tx,
            match *self {
                GitPush::AllBookmarks { remote_name } => {
                    format!("push all tracked branches to git remote {}", remote_name)
                }
                GitPush::AllRemotes { branch_ref } => {
                    format!(
                        "push {} to all tracked git remotes",
                        branch_ref.as_branch()?
                    )
                }
                GitPush::RemoteBookmark {
                    remote_name,
                    branch_ref,
                } => {
                    format!(
                        "push {} to git remote {}",
                        branch_ref.as_branch()?,
                        remote_name
                    )
                }
            },
        )? {
            Some(new_status) => Ok(MutationResult::Updated { new_status }),
            None => Ok(MutationResult::Unchanged),
        }
    }
}

impl Mutation for GitFetch {
    fn execute(self: Box<Self>, ws: &mut WorkspaceSession) -> Result<MutationResult> {
        let mut tx = ws.start_transaction()?;

        let git_repo = match ws.git_repo()? {
            Some(git_repo) => git_repo,
            None => precondition!("No git backend"),
        };

        let mut remote_patterns = Vec::new();
        match *self {
            GitFetch::AllBookmarks { remote_name } => {
                remote_patterns.push((remote_name, None));
            }
            GitFetch::AllRemotes { branch_ref } => {
                let branch_name = branch_ref.as_branch()?;
                for remote_name in git_repo
                    .remotes()?
                    .into_iter()
                    .filter_map(|remote| remote.map(|remote| remote.to_owned()))
                {
                    remote_patterns.push((remote_name, Some(branch_name.to_owned())));
                }
            }
            GitFetch::RemoteBookmark {
                remote_name,
                branch_ref,
            } => {
                let branch_name = branch_ref.as_branch()?;
                remote_patterns.push((remote_name, Some(branch_name.to_owned())));
            }
        }
        let git_settings = ws.data.workspace_settings.git_settings()?;

        for (remote_name, pattern) in remote_patterns {
            ws.session.callbacks.with_git(tx.repo_mut(), &|repo, cb| {
                let mut fetcher = git::GitFetch::new(repo, &git_settings)?;
                fetcher
                    .fetch(
                        RemoteName::new(&remote_name),
                        &[pattern
                            .clone()
                            .map(StringPattern::exact)
                            .unwrap_or_else(StringPattern::everything)],
                        cb,
                        None,
                    )
                    .context("failed to fetch")?;
                Ok(())
            })?;
        }

        match ws.finish_transaction(tx, "fetch from git remote(s)".to_string())? {
            Some(new_status) => Ok(MutationResult::Updated { new_status }),
            None => Ok(MutationResult::Unchanged),
        }
    }
}

// this is another case where it would be nice if we could reuse jj-cli's error messages
impl Mutation for UndoOperation {
    fn execute(self: Box<Self>, ws: &mut WorkspaceSession) -> Result<MutationResult> {
        let head_op = op_walk::resolve_op_with_repo(ws.repo(), "@")?; // XXX this should be behind an abstraction, maybe reused in snapshot
        let mut parent_ops = head_op.parents();

        let Some(parent_op) = parent_ops.next().transpose()? else {
            precondition!("Cannot undo repo initialization");
        };

        if parent_ops.next().is_some() {
            precondition!("Cannot undo a merge operation");
        };

        let mut tx = ws.start_transaction()?;
        let repo_loader = tx.base_repo().loader();
        let head_repo = repo_loader.load_at(&head_op)?;
        let parent_repo = repo_loader.load_at(&parent_op)?;
        tx.repo_mut().merge(&head_repo, &parent_repo)?;
        let restored_view = tx.repo().view().store_view().clone();
        tx.repo_mut().set_view(restored_view);

        match ws.finish_transaction(tx, format!("undo operation {}", head_op.id().hex()))? {
            Some(new_status) => {
                let working_copy = ws.get_commit(ws.wc_id())?;
                let new_selection = ws.format_header(&working_copy, None)?;
                Ok(MutationResult::UpdatedSelection {
                    new_status,
                    new_selection,
                })
            }
            None => Ok(MutationResult::Unchanged),
        }
    }
}

fn combine_messages(source: &Commit, destination: &Commit, abandon_source: bool) -> String {
    if abandon_source {
        if source.description().is_empty() {
            destination.description().to_owned()
        } else if destination.description().is_empty() {
            source.description().to_owned()
        } else {
            destination.description().to_owned() + "\n" + source.description()
        }
    } else {
        destination.description().to_owned()
    }
}

fn combine_bookmarks(branch_names: &[impl Display]) -> String {
    match branch_names {
        [branch_name] => format!("bookmark {}", branch_name),
        branch_names => format!("bookmarks {}", branch_names.iter().join(", ")),
    }
}

fn build_matcher(paths: &[TreePath]) -> Result<Box<dyn Matcher>> {
    if paths.is_empty() {
        Ok(Box::new(EverythingMatcher))
    } else {
        let repo_paths: Vec<_> = paths
            .iter()
            .map(|p| RepoPath::from_internal_string(&p.repo_path))
            .try_collect()?;
        Ok(Box::new(FilesMatcher::new(&repo_paths)))
    }
}

fn classify_branch_push(
    branch_name: &str,
    remote_name: &str,
    targets: LocalAndRemoteRef,
) -> Result<Option<BookmarkPushUpdate>, String> {
    let push_action = refs::classify_bookmark_push_action(targets);
    match push_action {
        BookmarkPushAction::AlreadyMatches => Ok(None),
        BookmarkPushAction::Update(update) => Ok(Some(update)),
        BookmarkPushAction::LocalConflicted => {
            Err(format!("Bookmark {} is conflicted.", branch_name))
        }
        BookmarkPushAction::RemoteConflicted => Err(format!(
            "Bookmark {}@{} is conflicted. Try fetching first.",
            branch_name, remote_name
        )),
        BookmarkPushAction::RemoteUntracked => Err(format!(
            "Non-tracking remote bookmark {}@{} exists. Try tracking it first.",
            branch_name, remote_name
        )),
    }
}

fn read_file_content(store: &Arc<Store>, tree: &MergedTree, path: &RepoPath) -> Result<Vec<u8>> {
    use jj_lib::conflicts::{self, ConflictMarkerStyle, MaterializedTreeValue};

    let entry = tree.path_value(path)?;
    match entry.into_resolved() {
        Ok(Some(TreeValue::File { id, .. })) => {
            let mut reader = store.read_file(path, &id)?;
            let mut content = Vec::new();
            reader.read_to_end(&mut content)?;
            Ok(content)
        }
        Ok(Some(_)) => Ok(Vec::new()),
        Ok(None) => Ok(Vec::new()),
        Err(_) => {
            // handle conflicts by materializing them
            match block_on(conflicts::materialize_tree_value(
                store,
                path,
                tree.path_value(path)?,
            ))? {
                MaterializedTreeValue::FileConflict(file) => {
                    let mut content = Vec::new();
                    conflicts::materialize_merge_result(
                        &file.contents,
                        ConflictMarkerStyle::default(),
                        &mut content,
                    )?;
                    Ok(content)
                }
                _ => Ok(Vec::new()),
            }
        }
    }
}

// imperfect, but will work for many real-world moves
fn find_hunk_position(
    base_lines: &[&str],
    hunk: &crate::messages::ChangeHunk,
    suggested_start: usize,
) -> Result<usize> {
    let context_lines: Vec<&str> = hunk
        .lines
        .lines
        .iter()
        .filter(|line| line.starts_with(' ') || line.starts_with('-'))
        .map(|line| line[1..].trim_end())
        .collect();

    if context_lines.is_empty() {
        return Ok(suggested_start.min(base_lines.len()));
    }

    if base_lines.len() < context_lines.len() {
        return Err(anyhow!(
            "File has {} lines but hunk requires at least {} lines of context",
            base_lines.len(),
            context_lines.len()
        ));
    }

    for start_idx in 0..=(base_lines.len() - context_lines.len()) {
        let matches = context_lines
            .iter()
            .enumerate()
            .all(|(i, &context_line)| base_lines[start_idx + i].trim_end() == context_line);

        if matches {
            return Ok(start_idx);
        }
    }

    Err(anyhow!("Couldn't find a good  location to apply the hunk."))
}

// XXX does not use 3-way merge, which reduces conflicts but is imprecise
fn apply_hunk(content: &[u8], hunk: &crate::messages::ChangeHunk) -> Result<Vec<u8>> {
    let base_text = String::from_utf8_lossy(content);
    let base_lines: Vec<&str> = base_text.lines().collect();
    let ends_with_newline = content.ends_with(b"\n");

    let mut result_lines: Vec<String> = Vec::new();
    let mut base_line_idx: usize;
    let mut hunk_lines = hunk.lines.lines.iter().peekable();

    let hunk_start_line_0_based = hunk.location.from_file.start.saturating_sub(1);
    let actual_start = find_hunk_position(&base_lines, hunk, hunk_start_line_0_based)?;

    result_lines.extend(base_lines[..actual_start].iter().map(|s| s.to_string()));
    base_line_idx = actual_start;

    while let Some(hunk_line) = hunk_lines.next() {
        if hunk_line.starts_with(' ') || hunk_line.starts_with('-') {
            let hunk_content_part = &hunk_line[1..];
            if base_line_idx < base_lines.len()
                && base_lines[base_line_idx].trim_end() == hunk_content_part.trim_end()
            {
                if hunk_line.starts_with(' ') {
                    result_lines.push(base_lines[base_line_idx].to_string());
                }
                base_line_idx += 1;
            } else {
                return Err(anyhow!(
                    "Hunk mismatch at line {}: expected '{}', found '{}'",
                    base_line_idx,
                    hunk_content_part.trim_end(),
                    base_lines
                        .get(base_line_idx)
                        .map_or("<EOF>", |l| l.trim_end())
                ));
            }
        } else if hunk_line.starts_with('+') {
            let added_content = hunk_line[1..].trim_end_matches('\n');
            result_lines.push(added_content.to_string());
        } else {
            return Err(anyhow!("Malformed hunk line: {}", hunk_line));
        }
    }
    result_lines.extend(base_lines[base_line_idx..].iter().map(|s| s.to_string()));

    let mut result_bytes = Vec::new();
    let num_lines = result_lines.len();
    for (i, line) in result_lines.iter().enumerate() {
        result_bytes.extend_from_slice(line.as_bytes());
        if i < num_lines - 1 {
            result_bytes.push(b'\n');
        }
    }

    if ends_with_newline && !result_bytes.is_empty() && !result_bytes.ends_with(b"\n") {
        result_bytes.push(b'\n');
    }

    Ok(result_bytes)
}

fn update_tree_entry(
    store: &Arc<jj_lib::store::Store>,
    original_tree: &MergedTree,
    path: &RepoPath,
    new_blob: FileId,
    executable: bool,
) -> Result<MergedTreeId, anyhow::Error> {
    let mut builder = MergedTreeBuilder::new(original_tree.id().clone());
    builder.set_or_remove(
        path.to_owned(),
        Merge::normal(TreeValue::File {
            id: new_blob,
            executable,
        }),
    );
    let new_tree_id = builder.write_tree(store)?;
    Ok(new_tree_id)
}<|MERGE_RESOLUTION|>--- conflicted
+++ resolved
@@ -28,17 +28,10 @@
 use pollster::block_on;
 
 use crate::messages::{
-<<<<<<< HEAD
-    AbandonRevisions, BackoutRevisions, CheckoutRevision, CopyChanges, CopyHunk, CreateRef,
-    CreateRevision, DeleteRef, DescribeRevision, DuplicateRevisions, GitFetch, GitPush,
+    AbandonRevisions, BackoutRevisions, CheckoutRevision, CopyChanges, CreateRef, CreateRevision,
+    CreateRevisionBetween, DeleteRef, DescribeRevision, DuplicateRevisions, GitFetch, GitPush,
     InsertRevision, MoveChanges, MoveHunk, MoveRef, MoveRevision, MoveSource, MutationResult,
     RenameBranch, StoreRef, TrackBranch, TreePath, UndoOperation, UntrackBranch,
-=======
-    AbandonRevisions, BackoutRevisions, CheckoutRevision, CopyChanges, CreateRef, CreateRevision,
-    CreateRevisionBetween, DeleteRef, DescribeRevision, DuplicateRevisions, GitFetch, GitPush,
-    InsertRevision, MoveChanges, MoveRef, MoveRevision, MoveSource, MutationResult, RenameBranch,
-    StoreRef, TrackBranch, TreePath, UndoOperation, UntrackBranch,
->>>>>>> da49329f
 };
 
 use super::Mutation;
