use std::fmt::Display;

use anyhow::{anyhow, Context, Result};
use indexmap::IndexMap;
use itertools::Itertools;
use jj_lib::{
    backend::{BackendError, CommitId},
    commit::Commit,
    git::{self, GitBranchPushTargets, REMOTE_NAME_FOR_LOCAL_GIT_REPO},
    matchers::{EverythingMatcher, FilesMatcher, Matcher},
    object_id::ObjectId,
    op_store::{RefTarget, RemoteRef, RemoteRefState},
    op_walk,
    refs::{self, BookmarkPushAction, BookmarkPushUpdate, LocalAndRemoteRef},
    repo::Repo,
    repo_path::RepoPath,
    revset::{self, RevsetIteratorExt},
    rewrite::{self, RebaseOptions, RebasedCommit},
    settings::UserSettings,
    str_util::StringPattern,
};

use super::{gui_util::WorkspaceSession, Mutation};
use crate::messages::{
    AbandonRevisions, BackoutRevisions, CheckoutRevision, CopyChanges, CreateRef, CreateRevision,
    DeleteRef, DescribeRevision, DuplicateRevisions, GitFetch, GitPush, InsertRevision,
    MoveChanges, MoveRef, MoveRevision, MoveSource, MutationResult, RenameBranch, StoreRef,
    TrackBranch, TreePath, UndoOperation, UntrackBranch,
};

macro_rules! precondition {
    ($($args:tt)*) => {
        return Ok(MutationResult::PreconditionError { message: format!($($args)*) })
    }
}

impl Mutation for AbandonRevisions {
    fn execute(self: Box<Self>, ws: &mut WorkspaceSession) -> Result<MutationResult> {
        let mut tx = ws.start_transaction()?;

        let abandoned_ids = self
            .ids
            .into_iter()
            .map(|id| CommitId::try_from_hex(&id.hex).expect("frontend-validated id"))
            .collect_vec();

        if ws.check_immutable(abandoned_ids.clone())? {
            precondition!("Some revisions are immutable");
        }

        for id in &abandoned_ids {
<<<<<<< HEAD
            let commit = tx
                .repo()
                .store()
                .get_commit(id)
=======
            let commit = tx.repo().store().get_commit(id)
>>>>>>> e21c83dd
                .context("Failed to lookup commit")?;
            tx.repo_mut().record_abandoned_commit(&commit);
        }
        tx.repo_mut().rebase_descendants()?;

        let transaction_description = if abandoned_ids.len() == 1 {
            format!("abandon commit {}", abandoned_ids[0].hex())
        } else {
            format!(
                "abandon commit {} and {} more",
                abandoned_ids[0].hex(),
                abandoned_ids.len() - 1
            )
        };

        match ws.finish_transaction(tx, transaction_description)? {
            Some(new_status) => Ok(MutationResult::Updated { new_status }),
            None => Ok(MutationResult::Unchanged),
        }
    }
}

impl Mutation for BackoutRevisions {
    fn execute(self: Box<Self>, ws: &mut WorkspaceSession) -> Result<MutationResult> {
        if self.ids.len() != 1 {
            precondition!("Not implemented for >1 rev");
        }

        let mut tx = ws.start_transaction()?;

        let working_copy = ws.get_commit(ws.wc_id())?;
        let reverted = ws.resolve_multiple_changes(self.ids)?;
        let reverted_parents: Result<Vec<_>, BackendError> = reverted[0].parents().collect();

        let old_base_tree = rewrite::merge_commit_trees(tx.repo(), &reverted_parents?)?;
        let new_base_tree = working_copy.tree()?;
        let old_tree = reverted[0].tree()?;
        let new_tree = new_base_tree.merge(&old_tree, &old_base_tree)?;

        tx.repo_mut()
            .rewrite_commit(&working_copy)
            .set_tree_id(new_tree.id())
            .write()?;

        match ws.finish_transaction(tx, format!("back out commit {}", reverted[0].id().hex()))? {
            Some(new_status) => Ok(MutationResult::Updated { new_status }),
            None => Ok(MutationResult::Unchanged),
        }
    }
}

impl Mutation for CheckoutRevision {
    fn execute(self: Box<Self>, ws: &mut WorkspaceSession) -> Result<MutationResult> {
        let mut tx = ws.start_transaction()?;

        let edited = ws.resolve_single_change(&self.id)?;

        if ws.check_immutable(vec![edited.id().clone()])? {
            precondition!("Revision is immutable");
        }

        if edited.id() == ws.wc_id() {
            return Ok(MutationResult::Unchanged);
        }

        tx.repo_mut().edit(ws.id().clone(), &edited)?;

        match ws.finish_transaction(tx, format!("edit commit {}", edited.id().hex()))? {
            Some(new_status) => {
                let new_selection = ws.format_header(&edited, Some(false))?;
                Ok(MutationResult::UpdatedSelection {
                    new_status,
                    new_selection,
                })
            }
            None => Ok(MutationResult::Unchanged),
        }
    }
}

impl Mutation for CreateRevision {
    fn execute<'a>(self: Box<Self>, ws: &'a mut WorkspaceSession) -> Result<MutationResult> {
        let mut tx = ws.start_transaction()?;

        let parents_revset = ws.evaluate_revset_changes(
            &self
                .parent_ids
                .into_iter()
                .map(|id| id.change)
                .collect_vec(),
        )?;

        let parent_ids: Result<_, _> = parents_revset.iter().collect();
        let parent_commits = ws.resolve_multiple(parents_revset)?;
        let merged_tree = rewrite::merge_commit_trees(tx.repo(), &parent_commits)?;

        let new_commit = tx
            .repo_mut()
            .new_commit(parent_ids?, merged_tree.id())
            .write()?;

        tx.repo_mut().edit(ws.id().clone(), &new_commit)?;

        match ws.finish_transaction(tx, "new empty commit")? {
            Some(new_status) => {
                let new_selection = ws.format_header(&new_commit, Some(false))?;
                Ok(MutationResult::UpdatedSelection {
                    new_status,
                    new_selection,
                })
            }
            None => Ok(MutationResult::Unchanged),
        }
    }
}

impl Mutation for DescribeRevision {
    fn execute(self: Box<Self>, ws: &mut WorkspaceSession) -> Result<MutationResult> {
        let mut tx = ws.start_transaction()?;

        let described = ws.resolve_single_change(&self.id)?;

        if ws.check_immutable(vec![described.id().clone()])? {
            precondition!("Revision {} is immutable", self.id.change.prefix);
        }

        if self.new_description == described.description() && !self.reset_author {
            return Ok(MutationResult::Unchanged);
        }

        let mut commit_builder = tx
            .repo_mut()
            .rewrite_commit(&described)
            .set_description(self.new_description);

        if self.reset_author {
            let new_author = commit_builder.committer().clone();
            commit_builder = commit_builder.set_author(new_author);
        }

        commit_builder.write()?;

        match ws.finish_transaction(tx, format!("describe commit {}", described.id().hex()))? {
            Some(new_status) => Ok(MutationResult::Updated { new_status }),
            None => Ok(MutationResult::Unchanged),
        }
    }
}

impl Mutation for DuplicateRevisions {
    fn execute(self: Box<Self>, ws: &mut WorkspaceSession) -> Result<MutationResult> {
        let mut tx = ws.start_transaction()?;

        let clonees = ws.resolve_multiple_changes(self.ids)?; // in reverse topological order
        let num_clonees = clonees.len();
        let mut clones: IndexMap<Commit, Commit> = IndexMap::new();

        // toposort ensures that parents are duplicated first
        for clonee in clonees.into_iter().rev() {
            let clone_parents: Result<Vec<_>, _> = clonee
                .parents()
                .map_ok(|parent| {
                    if let Some(cloned_parent) = clones.get(&parent) {
                        cloned_parent
                    } else {
                        &parent
                    }
                    .id()
                    .clone()
                })
                .collect();
            let clone = tx
                .repo_mut()
                .rewrite_commit(&clonee)
                .generate_new_change_id()
                .set_parents(clone_parents?)
                .write()?;
            clones.insert(clonee, clone);
        }

        match ws.finish_transaction(tx, format!("duplicating {} commit(s)", num_clonees))? {
            Some(new_status) => {
                if num_clonees == 1 {
                    let new_commit = clones
                        .get_index(0)
                        .ok_or(anyhow!("single source should have single copy"))?
                        .1;
                    let new_selection = ws.format_header(new_commit, None)?;
                    Ok(MutationResult::UpdatedSelection {
                        new_status,
                        new_selection,
                    })
                } else {
                    Ok(MutationResult::Updated { new_status })
                }
            }
            None => Ok(MutationResult::Unchanged),
        }
    }
}

impl Mutation for InsertRevision {
    fn execute<'a>(self: Box<Self>, ws: &'a mut WorkspaceSession) -> Result<MutationResult> {
        let mut tx = ws.start_transaction()?;

        let target = ws
            .resolve_single_change(&self.id)
            .context("resolve change_id")?;
        let before = ws
            .resolve_single_change(&self.before_id)
            .context("resolve before_id")?;
        let after = ws
            .resolve_single_change(&self.after_id)
            .context("resolve after_id")?;

        if ws.check_immutable(vec![target.id().clone(), before.id().clone()])? {
            precondition!("Some revisions are immutable");
        }

        // rebase the target's children
        let rebased_children = ws.disinherit_children(&mut tx, &target)?;

        // update after, which may have been a descendant of target
        let after_id = rebased_children
            .get(after.id())
            .unwrap_or(after.id())
            .clone();

        // rebase the target (which now has no children), then the new post-target tree atop it
        let rebased_id = target.id().hex();
<<<<<<< HEAD
        let target = rewrite::rebase_commit(tx.repo_mut(), target, vec![after_id])?;
        rewrite::rebase_commit(tx.repo_mut(), before, vec![target.id().clone()])?;
=======
        let target =
            rewrite::rebase_commit(tx.repo_mut(), target, vec![after_id])?;
        rewrite::rebase_commit(
            tx.repo_mut(),
            before,
            vec![target.id().clone()],
        )?;
>>>>>>> e21c83dd

        match ws.finish_transaction(tx, format!("rebase commit {}", rebased_id))? {
            Some(new_status) => Ok(MutationResult::Updated { new_status }),
            None => Ok(MutationResult::Unchanged),
        }
    }
}

impl Mutation for MoveRevision {
    fn execute<'a>(self: Box<Self>, ws: &'a mut WorkspaceSession) -> Result<MutationResult> {
        let mut tx = ws.start_transaction()?;

        let target = ws.resolve_single_change(&self.id)?;
        let parents = ws.resolve_multiple_changes(self.parent_ids)?;

        if ws.check_immutable(vec![target.id().clone()])? {
            precondition!("Revision {} is immutable", self.id.change.prefix);
        }

        // rebase the target's children
        let rebased_children = ws.disinherit_children(&mut tx, &target)?;

        // update parents, which may have been descendants of the target
        let parent_ids: Vec<_> = parents
            .iter()
            .map(|new_parent| {
                rebased_children
                    .get(new_parent.id())
                    .unwrap_or(new_parent.id())
                    .clone()
            })
            .collect();

        // rebase the target itself
        let rebased_id = target.id().hex();
        rewrite::rebase_commit(tx.repo_mut(), target, parent_ids)?;

        match ws.finish_transaction(tx, format!("rebase commit {}", rebased_id))? {
            Some(new_status) => Ok(MutationResult::Updated { new_status }),
            None => Ok(MutationResult::Unchanged),
        }
    }
}

impl Mutation for MoveSource {
    fn execute<'a>(self: Box<Self>, ws: &'a mut WorkspaceSession) -> Result<MutationResult> {
        let mut tx = ws.start_transaction()?;

        let target = ws.resolve_single_change(&self.id)?;
        let parent_ids = ws
            .resolve_multiple_commits(&self.parent_ids)?
            .into_iter()
            .map(|commit| commit.id().clone())
            .collect();

        if ws.check_immutable(vec![target.id().clone()])? {
            precondition!("Revision {} is immutable", self.id.change.prefix);
        }

        // just rebase the target, which will also rebase its descendants
        let rebased_id = target.id().hex();
        rewrite::rebase_commit(tx.repo_mut(), target, parent_ids)?;

        match ws.finish_transaction(tx, format!("rebase commit {}", rebased_id))? {
            Some(new_status) => Ok(MutationResult::Updated { new_status }),
            None => Ok(MutationResult::Unchanged),
        }
    }
}

impl Mutation for MoveChanges {
    fn execute(self: Box<Self>, ws: &mut WorkspaceSession) -> Result<MutationResult> {
        let mut tx = ws.start_transaction()?;

        let from = ws.resolve_single_change(&self.from_id)?;
        let mut to = ws.resolve_single_commit(&self.to_id)?;
        let matcher = build_matcher(&self.paths);

        if ws.check_immutable(vec![from.id().clone(), to.id().clone()])? {
            precondition!("Revisions are immutable");
        }

        // construct a split tree and a remainder tree by copying changes from child to parent and from parent to child
        let from_tree = from.tree()?;
        let from_parents: Result<Vec<_>, _> = from.parents().collect();
        let parent_tree = rewrite::merge_commit_trees(tx.repo(), &from_parents?)?;
        let split_tree_id = rewrite::restore_tree(&from_tree, &parent_tree, matcher.as_ref())?;
        let split_tree = tx.repo().store().get_root_tree(&split_tree_id)?;
        let remainder_tree_id = rewrite::restore_tree(&parent_tree, &from_tree, matcher.as_ref())?;
        let remainder_tree = tx.repo().store().get_root_tree(&remainder_tree_id)?;

        // abandon or rewrite source
        let abandon_source = remainder_tree.id() == parent_tree.id();
        if abandon_source {
            tx.repo_mut().record_abandoned_commit(&from);
        } else {
            tx.repo_mut()
                .rewrite_commit(&from)
                .set_tree_id(remainder_tree.id().clone())
                .write()?;
        }

        // rebase descendants of source, which may include destination
        if tx.repo().index().is_ancestor(from.id(), to.id()) {
            let mut rebase_map = std::collections::HashMap::new();
<<<<<<< HEAD
            tx.repo_mut().rebase_descendants_with_options(
                &RebaseOptions::default(),
                |old_commit, rebased_commit| {
                    rebase_map.insert(
                        old_commit.id().clone(),
                        match rebased_commit {
                            RebasedCommit::Rewritten(new_commit) => new_commit.id().clone(),
                            RebasedCommit::Abandoned { parent_id } => parent_id,
                        },
                    );
                },
            )?;
=======
            tx.repo_mut().rebase_descendants_with_options(&RebaseOptions::default(), |old_commit, rebased_commit| {
                rebase_map.insert(
                    old_commit.id().clone(),
                    match rebased_commit {
                        RebasedCommit::Rewritten(new_commit) => new_commit.id().clone(),
                        RebasedCommit::Abandoned { parent_id } => parent_id,
                    },
                );
            })?;
>>>>>>> e21c83dd
            let rebased_to_id = rebase_map
                .get(to.id())
                .ok_or_else(|| anyhow!("descendant to_commit not found in rebase map"))?
                .clone();
            to = tx.repo().store().get_commit(&rebased_to_id)?;
        }

        // apply changes to destination
        let to_tree = to.tree()?;
        let new_to_tree = to_tree.merge(&parent_tree, &split_tree)?;
        let description = combine_messages(&from, &to, abandon_source);
        tx.repo_mut()
            .rewrite_commit(&to)
            .set_tree_id(new_to_tree.id().clone())
            .set_description(description)
            .write()?;

        match ws.finish_transaction(
            tx,
            format!("move changes from {} to {}", from.id().hex(), to.id().hex()),
        )? {
            Some(new_status) => Ok(MutationResult::Updated { new_status }),
            None => Ok(MutationResult::Unchanged),
        }
    }
}

impl Mutation for CopyChanges {
    fn execute(self: Box<Self>, ws: &mut WorkspaceSession) -> Result<MutationResult> {
        let mut tx = ws.start_transaction()?;

        let from_tree = ws.resolve_single_commit(&self.from_id)?.tree()?;
        let to = ws.resolve_single_change(&self.to_id)?;
        let matcher = build_matcher(&self.paths);

        if ws.check_immutable(vec![to.id().clone()])? {
            precondition!("Revisions are immutable");
        }

        // construct a restore tree - the destination with some portions overwritten by the source
        let to_tree = to.tree()?;
        let new_to_tree_id = rewrite::restore_tree(&from_tree, &to_tree, matcher.as_ref())?;
        if &new_to_tree_id == to.tree_id() {
            Ok(MutationResult::Unchanged)
        } else {
            tx.repo_mut()
                .rewrite_commit(&to)
                .set_tree_id(new_to_tree_id)
                .write()?;

            tx.repo_mut().rebase_descendants()?;

            match ws.finish_transaction(tx, format!("restore into commit {}", to.id().hex()))? {
                Some(new_status) => Ok(MutationResult::Updated { new_status }),
                None => Ok(MutationResult::Unchanged),
            }
        }
    }
}

impl Mutation for TrackBranch {
    fn execute(self: Box<Self>, ws: &mut WorkspaceSession) -> Result<MutationResult> {
        match self.r#ref {
            StoreRef::Tag { tag_name } => {
                precondition!("{} is a tag and cannot be tracked", tag_name);
            }
            StoreRef::LocalBookmark { branch_name, .. } => {
                precondition!("{} is a local bookmark and cannot be tracked", branch_name);
            }
            StoreRef::RemoteBookmark {
                branch_name,
                remote_name,
                ..
            } => {
                let mut tx = ws.start_transaction()?;

                let remote_ref: &jj_lib::op_store::RemoteRef =
                    ws.view().get_remote_bookmark(&branch_name, &remote_name);

                if remote_ref.is_tracking() {
                    precondition!("{branch_name}@{remote_name} is already tracked");
                }

                tx.repo_mut()
                    .track_remote_bookmark(&branch_name, &remote_name);

                match ws.finish_transaction(tx, format!("track remote bookmark {}", branch_name))? {
                    Some(new_status) => Ok(MutationResult::Updated { new_status }),
                    None => Ok(MutationResult::Unchanged),
                }
            }
        }
    }
}

impl Mutation for UntrackBranch {
    fn execute(self: Box<Self>, ws: &mut WorkspaceSession) -> Result<MutationResult> {
        let mut tx = ws.start_transaction()?;

        let mut untracked = Vec::new();
        match self.r#ref {
            StoreRef::Tag { tag_name } => {
                precondition!("{} is a tag and cannot be untracked", tag_name);
            }
            StoreRef::LocalBookmark { branch_name, .. } => {
                // untrack all remotes
                for ((name, remote), remote_ref) in ws.view().remote_bookmarks_matching(
                    &StringPattern::exact(branch_name),
                    &StringPattern::everything(),
                ) {
                    if remote != REMOTE_NAME_FOR_LOCAL_GIT_REPO && remote_ref.is_tracking() {
                        tx.repo_mut().untrack_remote_bookmark(name, remote);
                        untracked.push(format!("{name}@{remote}"));
                    }
                }
            }
            StoreRef::RemoteBookmark {
                branch_name,
                remote_name,
                ..
            } => {
                let remote_ref: &jj_lib::op_store::RemoteRef =
                    ws.view().get_remote_bookmark(&branch_name, &remote_name);

                if !remote_ref.is_tracking() {
                    precondition!("{branch_name}@{remote_name} is not tracked");
                }

                tx.repo_mut()
                    .untrack_remote_bookmark(&branch_name, &remote_name);
                untracked.push(format!("{branch_name}@{remote_name}"));
            }
        }

        match ws.finish_transaction(
            tx,
            format!("untrack remote {}", combine_bookmarks(&untracked)),
        )? {
            Some(new_status) => Ok(MutationResult::Updated { new_status }),
            None => Ok(MutationResult::Unchanged),
        }
    }
}

impl Mutation for RenameBranch {
    fn execute(self: Box<Self>, ws: &mut WorkspaceSession) -> Result<MutationResult> {
        let old_name = self.r#ref.as_branch()?;

        let ref_target = ws.view().get_local_bookmark(old_name).clone();
        if ref_target.is_absent() {
            precondition!("No such bookmark: {}", old_name);
        }

        if ws.view().get_local_bookmark(&self.new_name).is_present() {
            precondition!("Bookmark already exists: {}", &self.new_name);
        }

        let mut tx = ws.start_transaction()?;

        tx.repo_mut()
            .set_local_bookmark_target(&self.new_name, ref_target);
        tx.repo_mut()
            .set_local_bookmark_target(old_name, RefTarget::absent());

        match ws.finish_transaction(tx, format!("rename {} to {}", old_name, self.new_name))? {
            Some(new_status) => Ok(MutationResult::Updated { new_status }),
            None => Ok(MutationResult::Unchanged),
        }
    }
}

impl Mutation for CreateRef {
    fn execute(self: Box<Self>, ws: &mut WorkspaceSession) -> Result<MutationResult> {
        let mut tx = ws.start_transaction()?;

        let commit = ws.resolve_single_change(&self.id)?;

        match self.r#ref {
            StoreRef::RemoteBookmark {
                branch_name,
                remote_name,
                ..
            } => {
                precondition!(
                    "{}@{} is a remote bookmark and cannot be created",
                    branch_name,
                    remote_name
                );
            }
            StoreRef::LocalBookmark { branch_name, .. } => {
                let existing_branch = ws.view().get_local_bookmark(&branch_name);
                if existing_branch.is_present() {
                    precondition!("{} already exists", branch_name);
                }

                tx.repo_mut().set_local_bookmark_target(
                    &branch_name,
                    RefTarget::normal(commit.id().clone()),
                );

                match ws.finish_transaction(
                    tx,
                    format!(
                        "create {} pointing to commit {}",
                        branch_name,
                        ws.format_commit_id(commit.id()).hex
                    ),
                )? {
                    Some(new_status) => Ok(MutationResult::Updated { new_status }),
                    None => Ok(MutationResult::Unchanged),
                }
            }
            StoreRef::Tag { tag_name, .. } => {
                let existing_tag = ws.view().get_tag(&tag_name);
                if existing_tag.is_present() {
                    precondition!("{} already exists", tag_name);
                }

                tx.repo_mut()
                    .set_tag_target(&tag_name, RefTarget::normal(commit.id().clone()));

                match ws.finish_transaction(
                    tx,
                    format!(
                        "create {} pointing to commit {}",
                        tag_name,
                        ws.format_commit_id(commit.id()).hex
                    ),
                )? {
                    Some(new_status) => Ok(MutationResult::Updated { new_status }),
                    None => Ok(MutationResult::Unchanged),
                }
            }
        }
    }
}

impl Mutation for DeleteRef {
    fn execute(self: Box<Self>, ws: &mut WorkspaceSession) -> Result<MutationResult> {
        match self.r#ref {
            StoreRef::RemoteBookmark {
                branch_name,
                remote_name,
                ..
            } => {
                let mut tx = ws.start_transaction()?;

                // forget the bookmark entirely - when target is absent, it's removed from the view
                let remote_ref = RemoteRef {
                    target: RefTarget::absent(),
                    state: RemoteRefState::New,
                };

                tx.repo_mut()
                    .set_remote_bookmark(&branch_name, &remote_name, remote_ref);

                match ws
                    .finish_transaction(tx, format!("forget {}@{}", branch_name, remote_name))?
                {
                    Some(new_status) => Ok(MutationResult::Updated { new_status }),
                    None => Ok(MutationResult::Unchanged),
                }
            }
            StoreRef::LocalBookmark { branch_name, .. } => {
                let mut tx = ws.start_transaction()?;

                tx.repo_mut()
                    .set_local_bookmark_target(&branch_name, RefTarget::absent());

                match ws.finish_transaction(tx, format!("forget {}", branch_name))? {
                    Some(new_status) => Ok(MutationResult::Updated { new_status }),
                    None => Ok(MutationResult::Unchanged),
                }
            }
            StoreRef::Tag { tag_name } => {
                let mut tx = ws.start_transaction()?;

                tx.repo_mut().set_tag_target(&tag_name, RefTarget::absent());

                match ws.finish_transaction(tx, format!("forget tag {}", tag_name))? {
                    Some(new_status) => Ok(MutationResult::Updated { new_status }),
                    None => Ok(MutationResult::Unchanged),
                }
            }
        }
    }
}

// does not currently enforce fast-forwards
impl Mutation for MoveRef {
    fn execute(self: Box<Self>, ws: &mut WorkspaceSession) -> Result<MutationResult> {
        let mut tx = ws.start_transaction()?;

        let commit = ws.resolve_single_change(&self.to_id)?;

        match self.r#ref {
            StoreRef::RemoteBookmark {
                branch_name,
                remote_name,
                ..
            } => {
                precondition!("Bookmark is remote: {branch_name}@{remote_name}")
            }
            StoreRef::LocalBookmark { branch_name, .. } => {
                let old_target = ws.view().get_local_bookmark(&branch_name);
                if old_target.is_absent() {
                    precondition!("No such bookmark: {branch_name}");
                }

                tx.repo_mut().set_local_bookmark_target(
                    &branch_name,
                    RefTarget::normal(commit.id().clone()),
                );

                match ws.finish_transaction(
                    tx,
                    format!("point {} to commit {}", branch_name, commit.id().hex()),
                )? {
                    Some(new_status) => Ok(MutationResult::Updated { new_status }),
                    None => Ok(MutationResult::Unchanged),
                }
            }
            StoreRef::Tag { tag_name } => {
                let old_target = ws.view().get_tag(&tag_name);
                if old_target.is_absent() {
                    precondition!("No such tag: {tag_name}");
                }

                tx.repo_mut()
                    .set_tag_target(&tag_name, RefTarget::normal(commit.id().clone()));

                match ws.finish_transaction(
                    tx,
                    format!("point {} to commit {}", tag_name, commit.id().hex()),
                )? {
                    Some(new_status) => Ok(MutationResult::Updated { new_status }),
                    None => Ok(MutationResult::Unchanged),
                }
            }
        }
    }
}

impl Mutation for GitPush {
    fn execute(self: Box<Self>, ws: &mut WorkspaceSession) -> Result<MutationResult> {
        let mut tx = ws.start_transaction()?;

        let git_settings = ws.data.settings.git_settings()?;

        // determine bookmarks to push, recording the old and new commits
        let mut remote_branch_updates: Vec<(&str, Vec<(String, refs::BookmarkPushUpdate)>)> =
            Vec::new();
        let remote_branch_refs: Vec<_> = match &*self {
            GitPush::AllBookmarks { ref remote_name } => {
                let mut branch_updates = Vec::new();
                for (branch_name, targets) in ws.view().local_remote_bookmarks(&remote_name) {
                    if !targets.remote_ref.is_tracking() {
                        continue;
                    }

                    match classify_branch_push(branch_name, &remote_name, targets) {
                        Err(message) => return Ok(MutationResult::PreconditionError { message }),
                        Ok(None) => (),
                        Ok(Some(update)) => branch_updates.push((branch_name.to_owned(), update)),
                    }
                }
                remote_branch_updates.push((remote_name, branch_updates));

                ws.view().remote_bookmarks(&remote_name).collect()
            }
            GitPush::AllRemotes { branch_ref } => {
                let branch_name = branch_ref.as_branch()?;

                let mut remote_branch_refs = Vec::new();
                for (remote_name, group) in ws
                    .view()
                    .all_remote_bookmarks()
                    .filter_map(|((branch, remote), remote_ref)| {
                        if remote_ref.is_tracking() && branch == branch_name {
                            Some((remote, remote_ref))
                        } else {
                            None
                        }
                    })
                    .chunk_by(|(remote_name, _)| *remote_name)
                    .into_iter()
                {
                    let mut branch_updates = Vec::new();
                    for (_, remote_ref) in group {
                        let targets = LocalAndRemoteRef {
                            local_target: ws.view().get_local_bookmark(branch_name),
                            remote_ref,
                        };
                        match classify_branch_push(branch_name, &remote_name, targets) {
                            Err(message) => {
                                return Ok(MutationResult::PreconditionError { message })
                            }
                            Ok(None) => (),
                            Ok(Some(update)) => {
                                branch_updates.push((branch_name.to_owned(), update))
                            }
                        }
                        remote_branch_refs.push((remote_name, remote_ref));
                    }
                    remote_branch_updates.push((remote_name, branch_updates));
                }

                remote_branch_refs
            }
            GitPush::RemoteBookmark {
                ref remote_name,
                ref branch_ref,
            } => {
                let branch_name = branch_ref.as_branch()?;
                let local_target = ws.view().get_local_bookmark(branch_name);
                let remote_ref = ws.view().get_remote_bookmark(branch_name, remote_name);

                match classify_branch_push(
                    branch_name,
                    remote_name,
                    LocalAndRemoteRef {
                        local_target,
                        remote_ref,
                    },
                ) {
                    Err(message) => return Ok(MutationResult::PreconditionError { message }),
                    Ok(None) => (),
                    Ok(Some(update)) => {
                        remote_branch_updates
                            .push((remote_name, vec![(branch_name.to_owned(), update)]));
                    }
                }

                vec![(
                    branch_name,
                    ws.view().get_remote_bookmark(branch_name, &remote_name),
                )]
            }
        };

        // check for conflicts
        let mut new_heads = vec![];
        for (_, branch_updates) in &mut remote_branch_updates {
            for (_, update) in branch_updates {
                if let Some(new_target) = &update.new_target {
                    new_heads.push(new_target.clone());
                }
            }
        }

        let mut old_heads = remote_branch_refs
            .into_iter()
            .flat_map(|(_, old_head)| old_head.target.added_ids())
            .cloned()
            .collect_vec();
        if old_heads.is_empty() {
            old_heads.push(ws.repo().store().root_commit_id().clone());
        }

        for commit in revset::walk_revs(ws.repo(), &new_heads, &old_heads)?
            .iter()
            .commits(ws.repo().store())
        {
            let commit = commit?;
            let mut reasons = vec![];
            if commit.description().is_empty() {
                reasons.push("it has no description");
            }
            if commit.author().name.is_empty()
                || commit.author().name == UserSettings::USER_NAME_PLACEHOLDER
                || commit.author().email.is_empty()
                || commit.author().email == UserSettings::USER_EMAIL_PLACEHOLDER
                || commit.committer().name.is_empty()
                || commit.committer().name == UserSettings::USER_NAME_PLACEHOLDER
                || commit.committer().email.is_empty()
                || commit.committer().email == UserSettings::USER_EMAIL_PLACEHOLDER
            {
                reasons.push("it has no author and/or committer set");
            }
            if commit.has_conflict()? {
                reasons.push("it has conflicts");
            }
            if !reasons.is_empty() {
                precondition!(
                    "Won't push revision {} since {}",
                    ws.format_change_id(commit.change_id()).prefix,
                    reasons.join(" and ")
                );
            }
        }

        // push to each remote
        for (remote_name, branch_updates) in remote_branch_updates.into_iter() {
            let targets = GitBranchPushTargets { branch_updates };
            let git_settings = ws.data.settings.git_settings()?;

            ws.session.callbacks.with_git(tx.repo_mut(), &|repo, cb| {
                Ok(git::push_branches(
                    repo,
                    &git_settings,
                    &remote_name,
                    &targets,
                    cb,
                )?)
            })?;
        }

        match ws.finish_transaction(
            tx,
            match *self {
                GitPush::AllBookmarks { remote_name } => {
                    format!("push all tracked branches to git remote {}", remote_name)
                }
                GitPush::AllRemotes { branch_ref } => {
                    format!(
                        "push {} to all tracked git remotes",
                        branch_ref.as_branch()?
                    )
                }
                GitPush::RemoteBookmark {
                    remote_name,
                    branch_ref,
                } => {
                    format!(
                        "push {} to git remote {}",
                        branch_ref.as_branch()?,
                        remote_name
                    )
                }
            },
        )? {
            Some(new_status) => Ok(MutationResult::Updated { new_status }),
            None => Ok(MutationResult::Unchanged),
        }
    }
}

impl Mutation for GitFetch {
    fn execute(self: Box<Self>, ws: &mut WorkspaceSession) -> Result<MutationResult> {
        let mut tx = ws.start_transaction()?;

        let git_settings = ws.data.settings.git_settings()?;
        let git_repo = match ws.git_repo()? {
            Some(git_repo) => git_repo,
            None => precondition!("No git backend"),
        };

        let mut remote_patterns = Vec::new();
        match *self {
            GitFetch::AllBookmarks { remote_name } => {
                remote_patterns.push((remote_name, None));
            }
            GitFetch::AllRemotes { branch_ref } => {
                let branch_name = branch_ref.as_branch()?;
                for remote_name in git_repo
                    .remotes()?
                    .into_iter()
                    .filter_map(|remote| remote.map(|remote| remote.to_owned()))
                {
                    remote_patterns.push((remote_name, Some(branch_name.to_owned())));
                }
            }
            GitFetch::RemoteBookmark {
                remote_name,
                branch_ref,
            } => {
                let branch_name = branch_ref.as_branch()?;
                remote_patterns.push((remote_name, Some(branch_name.to_owned())));
            }
        }
        let git_settings = ws.data.settings.git_settings()?;

        for (remote_name, pattern) in remote_patterns {
            ws.session.callbacks.with_git(tx.repo_mut(), &|repo, cb| {
                let mut fetcher = git::GitFetch::new(repo, &git_settings)?;
<<<<<<< HEAD
                fetcher
                    .fetch(
                        &remote_name,
                        &[pattern
                            .clone()
                            .map(StringPattern::exact)
                            .unwrap_or_else(StringPattern::everything)],
                        cb,
                        None,
                    )
=======
                fetcher.fetch(&remote_name, &[pattern.clone().map(StringPattern::exact).unwrap_or_else(StringPattern::everything)], cb, None)
>>>>>>> e21c83dd
                    .context("failed to fetch")?;
                Ok(())
            })?;
        }

        match ws.finish_transaction(tx, format!("fetch from git remote(s)"))? {
            Some(new_status) => Ok(MutationResult::Updated { new_status }),
            None => Ok(MutationResult::Unchanged),
        }
    }
}

// this is another case where it would be nice if we could reuse jj-cli's error messages
impl Mutation for UndoOperation {
    fn execute(self: Box<Self>, ws: &mut WorkspaceSession) -> Result<MutationResult> {
        let head_op = op_walk::resolve_op_with_repo(ws.repo(), "@")?; // XXX this should be behind an abstraction, maybe reused in snapshot
        let mut parent_ops = head_op.parents();

        let Some(parent_op) = parent_ops.next().transpose()? else {
            precondition!("Cannot undo repo initialization");
        };

        if parent_ops.next().is_some() {
            precondition!("Cannot undo a merge operation");
        };

        let mut tx = ws.start_transaction()?;
        let repo_loader = tx.base_repo().loader();
        let head_repo = repo_loader.load_at(&head_op)?;
        let parent_repo = repo_loader.load_at(&parent_op)?;
        tx.repo_mut().merge(&head_repo, &parent_repo)?;
        let restored_view = tx.repo().view().store_view().clone();
        tx.repo_mut().set_view(restored_view);

        match ws.finish_transaction(tx, format!("undo operation {}", head_op.id().hex()))? {
            Some(new_status) => {
                let working_copy = ws.get_commit(ws.wc_id())?;
                let new_selection = ws.format_header(&working_copy, None)?;
                Ok(MutationResult::UpdatedSelection {
                    new_status,
                    new_selection,
                })
            }
            None => Ok(MutationResult::Unchanged),
        }
    }
}

fn combine_messages(source: &Commit, destination: &Commit, abandon_source: bool) -> String {
    if abandon_source {
        if source.description().is_empty() {
            destination.description().to_owned()
        } else if destination.description().is_empty() {
            source.description().to_owned()
        } else {
            destination.description().to_owned() + "\n" + source.description()
        }
    } else {
        destination.description().to_owned()
    }
}

fn combine_bookmarks(branch_names: &[impl Display]) -> String {
    match branch_names {
        [branch_name] => format!("bookmark {}", branch_name),
        branch_names => format!("bookmarks {}", branch_names.iter().join(", ")),
    }
}

fn build_matcher(paths: &Vec<TreePath>) -> Box<dyn Matcher> {
    if paths.is_empty() {
        Box::new(EverythingMatcher)
    } else {
        Box::new(FilesMatcher::new(
            paths
                .iter()
                .map(|p| RepoPath::from_internal_string(&p.repo_path)),
        ))
    }
}

fn classify_branch_push(
    branch_name: &str,
    remote_name: &str,
    targets: LocalAndRemoteRef,
) -> Result<Option<BookmarkPushUpdate>, String> {
    let push_action = refs::classify_bookmark_push_action(targets);
    match push_action {
        BookmarkPushAction::AlreadyMatches => Ok(None),
        BookmarkPushAction::Update(update) => Ok(Some(update)),
        BookmarkPushAction::LocalConflicted => {
            Err(format!("Bookmark {} is conflicted.", branch_name))
        }
        BookmarkPushAction::RemoteConflicted => Err(format!(
            "Bookmark {}@{} is conflicted. Try fetching first.",
            branch_name, remote_name
        )),
        BookmarkPushAction::RemoteUntracked => Err(format!(
            "Non-tracking remote bookmark {}@{} exists. Try tracking it first.",
            branch_name, remote_name
        )),
    }
}<|MERGE_RESOLUTION|>--- conflicted
+++ resolved
@@ -11,7 +11,7 @@
     object_id::ObjectId,
     op_store::{RefTarget, RemoteRef, RemoteRefState},
     op_walk,
-    refs::{self, BookmarkPushAction, BookmarkPushUpdate, LocalAndRemoteRef},
+    refs::{self, BookmarkPushAction, BookmarkPushUpdate, LocalAndRemoteRef, RemoteRefSymbol},
     repo::Repo,
     repo_path::RepoPath,
     revset::{self, RevsetIteratorExt},
@@ -49,14 +49,10 @@
         }
 
         for id in &abandoned_ids {
-<<<<<<< HEAD
             let commit = tx
                 .repo()
                 .store()
                 .get_commit(id)
-=======
-            let commit = tx.repo().store().get_commit(id)
->>>>>>> e21c83dd
                 .context("Failed to lookup commit")?;
             tx.repo_mut().record_abandoned_commit(&commit);
         }
@@ -287,18 +283,8 @@
 
         // rebase the target (which now has no children), then the new post-target tree atop it
         let rebased_id = target.id().hex();
-<<<<<<< HEAD
         let target = rewrite::rebase_commit(tx.repo_mut(), target, vec![after_id])?;
         rewrite::rebase_commit(tx.repo_mut(), before, vec![target.id().clone()])?;
-=======
-        let target =
-            rewrite::rebase_commit(tx.repo_mut(), target, vec![after_id])?;
-        rewrite::rebase_commit(
-            tx.repo_mut(),
-            before,
-            vec![target.id().clone()],
-        )?;
->>>>>>> e21c83dd
 
         match ws.finish_transaction(tx, format!("rebase commit {}", rebased_id))? {
             Some(new_status) => Ok(MutationResult::Updated { new_status }),
@@ -404,7 +390,6 @@
         // rebase descendants of source, which may include destination
         if tx.repo().index().is_ancestor(from.id(), to.id()) {
             let mut rebase_map = std::collections::HashMap::new();
-<<<<<<< HEAD
             tx.repo_mut().rebase_descendants_with_options(
                 &RebaseOptions::default(),
                 |old_commit, rebased_commit| {
@@ -417,20 +402,9 @@
                     );
                 },
             )?;
-=======
-            tx.repo_mut().rebase_descendants_with_options(&RebaseOptions::default(), |old_commit, rebased_commit| {
-                rebase_map.insert(
-                    old_commit.id().clone(),
-                    match rebased_commit {
-                        RebasedCommit::Rewritten(new_commit) => new_commit.id().clone(),
-                        RebasedCommit::Abandoned { parent_id } => parent_id,
-                    },
-                );
-            })?;
->>>>>>> e21c83dd
             let rebased_to_id = rebase_map
                 .get(to.id())
-                .ok_or_else(|| anyhow!("descendant to_commit not found in rebase map"))?
+                .ok_or(anyhow!("descendant to_commit not found in rebase map"))?
                 .clone();
             to = tx.repo().store().get_commit(&rebased_to_id)?;
         }
@@ -503,16 +477,19 @@
                 ..
             } => {
                 let mut tx = ws.start_transaction()?;
+                let remote_ref_symbol = RemoteRefSymbol {
+                    name: &branch_name,
+                    remote: &remote_name,
+                };
 
                 let remote_ref: &jj_lib::op_store::RemoteRef =
-                    ws.view().get_remote_bookmark(&branch_name, &remote_name);
+                    ws.view().get_remote_bookmark(remote_ref_symbol);
 
                 if remote_ref.is_tracking() {
                     precondition!("{branch_name}@{remote_name} is already tracked");
                 }
 
-                tx.repo_mut()
-                    .track_remote_bookmark(&branch_name, &remote_name);
+                tx.repo_mut().track_remote_bookmark(remote_ref_symbol);
 
                 match ws.finish_transaction(tx, format!("track remote bookmark {}", branch_name))? {
                     Some(new_status) => Ok(MutationResult::Updated { new_status }),
@@ -534,13 +511,18 @@
             }
             StoreRef::LocalBookmark { branch_name, .. } => {
                 // untrack all remotes
-                for ((name, remote), remote_ref) in ws.view().remote_bookmarks_matching(
+                for (remote_ref_symbol, remote_ref) in ws.view().remote_bookmarks_matching(
                     &StringPattern::exact(branch_name),
                     &StringPattern::everything(),
                 ) {
-                    if remote != REMOTE_NAME_FOR_LOCAL_GIT_REPO && remote_ref.is_tracking() {
-                        tx.repo_mut().untrack_remote_bookmark(name, remote);
-                        untracked.push(format!("{name}@{remote}"));
+                    if remote_ref_symbol.remote != REMOTE_NAME_FOR_LOCAL_GIT_REPO
+                        && remote_ref.is_tracking()
+                    {
+                        tx.repo_mut().untrack_remote_bookmark(remote_ref_symbol);
+                        untracked.push(format!(
+                            "{}@{}",
+                            remote_ref_symbol.name, remote_ref_symbol.remote
+                        ));
                     }
                 }
             }
@@ -549,16 +531,19 @@
                 remote_name,
                 ..
             } => {
+                let remote_ref_symbol = RemoteRefSymbol {
+                    name: &branch_name,
+                    remote: &remote_name,
+                };
                 let remote_ref: &jj_lib::op_store::RemoteRef =
-                    ws.view().get_remote_bookmark(&branch_name, &remote_name);
+                    ws.view().get_remote_bookmark(remote_ref_symbol);
 
                 if !remote_ref.is_tracking() {
                     precondition!("{branch_name}@{remote_name} is not tracked");
                 }
 
-                tx.repo_mut()
-                    .untrack_remote_bookmark(&branch_name, &remote_name);
-                untracked.push(format!("{branch_name}@{remote_name}"));
+                tx.repo_mut().untrack_remote_bookmark(remote_ref_symbol);
+                untracked.push(format!("{}@{}", branch_name, remote_name));
             }
         }
 
@@ -680,9 +665,13 @@
                     target: RefTarget::absent(),
                     state: RemoteRefState::New,
                 };
+                let remote_ref_symbol = RemoteRefSymbol {
+                    name: &branch_name,
+                    remote: &remote_name,
+                };
 
                 tx.repo_mut()
-                    .set_remote_bookmark(&branch_name, &remote_name, remote_ref);
+                    .set_remote_bookmark(remote_ref_symbol, remote_ref);
 
                 match ws
                     .finish_transaction(tx, format!("forget {}@{}", branch_name, remote_name))?
@@ -805,9 +794,9 @@
                 for (remote_name, group) in ws
                     .view()
                     .all_remote_bookmarks()
-                    .filter_map(|((branch, remote), remote_ref)| {
-                        if remote_ref.is_tracking() && branch == branch_name {
-                            Some((remote, remote_ref))
+                    .filter_map(|(remote_ref_symbol, remote_ref)| {
+                        if remote_ref.is_tracking() && remote_ref_symbol.name == branch_name {
+                            Some((remote_ref_symbol.remote, remote_ref))
                         } else {
                             None
                         }
@@ -843,7 +832,11 @@
             } => {
                 let branch_name = branch_ref.as_branch()?;
                 let local_target = ws.view().get_local_bookmark(branch_name);
-                let remote_ref = ws.view().get_remote_bookmark(branch_name, remote_name);
+                let remote_ref_symbol = RemoteRefSymbol {
+                    name: &branch_name,
+                    remote: &remote_name,
+                };
+                let remote_ref = ws.view().get_remote_bookmark(remote_ref_symbol);
 
                 match classify_branch_push(
                     branch_name,
@@ -863,7 +856,7 @@
 
                 vec![(
                     branch_name,
-                    ws.view().get_remote_bookmark(branch_name, &remote_name),
+                    ws.view().get_remote_bookmark(remote_ref_symbol),
                 )]
             }
         };
@@ -922,13 +915,12 @@
         // push to each remote
         for (remote_name, branch_updates) in remote_branch_updates.into_iter() {
             let targets = GitBranchPushTargets { branch_updates };
-            let git_settings = ws.data.settings.git_settings()?;
 
             ws.session.callbacks.with_git(tx.repo_mut(), &|repo, cb| {
                 Ok(git::push_branches(
                     repo,
                     &git_settings,
-                    &remote_name,
+                    remote_name,
                     &targets,
                     cb,
                 )?)
@@ -998,12 +990,10 @@
                 remote_patterns.push((remote_name, Some(branch_name.to_owned())));
             }
         }
-        let git_settings = ws.data.settings.git_settings()?;
 
         for (remote_name, pattern) in remote_patterns {
             ws.session.callbacks.with_git(tx.repo_mut(), &|repo, cb| {
                 let mut fetcher = git::GitFetch::new(repo, &git_settings)?;
-<<<<<<< HEAD
                 fetcher
                     .fetch(
                         &remote_name,
@@ -1014,9 +1004,6 @@
                         cb,
                         None,
                     )
-=======
-                fetcher.fetch(&remote_name, &[pattern.clone().map(StringPattern::exact).unwrap_or_else(StringPattern::everything)], cb, None)
->>>>>>> e21c83dd
                     .context("failed to fetch")?;
                 Ok(())
             })?;
